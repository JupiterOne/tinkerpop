﻿#region License

/*
 * Licensed to the Apache Software Foundation (ASF) under one
 * or more contributor license agreements.  See the NOTICE file
 * distributed with this work for additional information
 * regarding copyright ownership.  The ASF licenses this file
 * to you under the Apache License, Version 2.0 (the
 * "License"); you may not use this file except in compliance
 * with the License.  You may obtain a copy of the License at
 *
 *     http://www.apache.org/licenses/LICENSE-2.0
 *
 * Unless required by applicable law or agreed to in writing,
 * software distributed under the License is distributed on an
 * "AS IS" BASIS, WITHOUT WARRANTIES OR CONDITIONS OF ANY
 * KIND, either express or implied.  See the License for the
 * specific language governing permissions and limitations
 * under the License.
 */

#endregion

using System.Threading;
using System.Threading.Tasks;
using Gremlin.Net.Process.Traversal;

namespace Gremlin.Net.Process.Remote
{
    /// <summary>
    ///     A simple abstraction of a "connection" to a "server".
    /// </summary>
    public interface IRemoteConnection
    {
        /// <summary>
        ///     Submits <see cref="ITraversal" /> <see cref="Bytecode" /> to a server and returns a
        ///     <see cref="ITraversal" />.
        /// </summary>
        /// <param name="bytecode">The <see cref="Bytecode" /> to send.</param>
        /// <param name="cancellationToken">The token to cancel the operation. The default value is None.</param>
        /// <returns>The <see cref="ITraversal" /> with the results and optional side-effects.</returns>
<<<<<<< HEAD
        Task<ITraversal<TStart, TEnd>> SubmitAsync<TStart, TEnd>(Bytecode bytecode);
=======
        Task<ITraversal<S, E>> SubmitAsync<S, E>(Bytecode bytecode, CancellationToken cancellationToken = default);
>>>>>>> 08d86184

        /// <summary>
        ///     Creates a <see cref="RemoteTransaction" /> in the context of a <see cref="GraphTraversalSource" /> designed to work with
        ///     remote semantics.
        /// </summary>
        /// <param name="graphTraversalSource">
        ///     The <see cref="GraphTraversalSource" /> providing the context for the
        ///     <see cref="RemoteTransaction" />.
        /// </param>
        /// <returns>The created <see cref="RemoteTransaction" />.</returns>
        RemoteTransaction Tx(GraphTraversalSource graphTraversalSource);
        
        /// <summary>
        ///     Determines if the connection is bound to a session.
        /// </summary>
        bool IsSessionBound { get; }
    }
}<|MERGE_RESOLUTION|>--- conflicted
+++ resolved
@@ -39,11 +39,7 @@
         /// <param name="bytecode">The <see cref="Bytecode" /> to send.</param>
         /// <param name="cancellationToken">The token to cancel the operation. The default value is None.</param>
         /// <returns>The <see cref="ITraversal" /> with the results and optional side-effects.</returns>
-<<<<<<< HEAD
-        Task<ITraversal<TStart, TEnd>> SubmitAsync<TStart, TEnd>(Bytecode bytecode);
-=======
-        Task<ITraversal<S, E>> SubmitAsync<S, E>(Bytecode bytecode, CancellationToken cancellationToken = default);
->>>>>>> 08d86184
+        Task<ITraversal<TStart, TEnd>> SubmitAsync<TStart, TEnd>(Bytecode bytecode, CancellationToken cancellationToken = default);
 
         /// <summary>
         ///     Creates a <see cref="RemoteTransaction" /> in the context of a <see cref="GraphTraversalSource" /> designed to work with
