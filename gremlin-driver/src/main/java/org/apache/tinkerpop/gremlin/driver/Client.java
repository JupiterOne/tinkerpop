--- conflicted
+++ resolved
@@ -542,12 +542,8 @@
                         .toArray(CompletableFuture[]::new))
                         .join();
             } catch (CompletionException ex) {
-<<<<<<< HEAD
-                logger.error("", (ex.getCause() == null) ? ex : ex.getCause());
-=======
                 this.initializationFailure = ExceptionUtils.getRootCause(ex) != null ? ExceptionUtils.getRootCause(ex) : ex;
                 logger.error("", this.initializationFailure);
->>>>>>> 6c1cc0c6
             } finally {
                 hostExecutor.shutdown();
             }
