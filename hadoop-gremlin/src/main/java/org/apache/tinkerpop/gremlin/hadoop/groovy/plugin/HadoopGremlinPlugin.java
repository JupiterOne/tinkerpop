/*
 * Licensed to the Apache Software Foundation (ASF) under one
 * or more contributor license agreements.  See the NOTICE file
 * distributed with this work for additional information
 * regarding copyright ownership.  The ASF licenses this file
 * to you under the Apache License, Version 2.0 (the
 * "License"); you may not use this file except in compliance
 * with the License.  You may obtain a copy of the License at
 *
 * http://www.apache.org/licenses/LICENSE-2.0
 *
 * Unless required by applicable law or agreed to in writing,
 * software distributed under the License is distributed on an
 * "AS IS" BASIS, WITHOUT WARRANTIES OR CONDITIONS OF ANY
 * KIND, either express or implied.  See the License for the
 * specific language governing permissions and limitations
 * under the License.
 */
package org.apache.tinkerpop.gremlin.hadoop.groovy.plugin;

import org.apache.hadoop.conf.Configuration;
import org.apache.hadoop.fs.FileSystem;
import org.apache.tinkerpop.gremlin.groovy.plugin.AbstractGremlinPlugin;
import org.apache.tinkerpop.gremlin.groovy.plugin.IllegalEnvironmentException;
import org.apache.tinkerpop.gremlin.groovy.plugin.PluginAcceptor;
import org.apache.tinkerpop.gremlin.groovy.plugin.PluginInitializationException;
import org.apache.tinkerpop.gremlin.groovy.plugin.RemoteAcceptor;
import org.apache.tinkerpop.gremlin.hadoop.Constants;
import org.apache.tinkerpop.gremlin.hadoop.process.computer.mapreduce.MapReduceGraphComputer;
import org.apache.tinkerpop.gremlin.hadoop.structure.HadoopConfiguration;
import org.apache.tinkerpop.gremlin.hadoop.structure.HadoopGraph;
import org.apache.tinkerpop.gremlin.hadoop.structure.hdfs.HDFSTools;
import org.apache.tinkerpop.gremlin.hadoop.structure.io.FileSystemStorage;
import org.apache.tinkerpop.gremlin.hadoop.structure.io.VertexWritable;
import org.apache.tinkerpop.gremlin.hadoop.structure.io.graphson.GraphSONInputFormat;
import org.apache.tinkerpop.gremlin.hadoop.structure.io.gryo.GryoInputFormat;
import org.apache.tinkerpop.gremlin.hadoop.structure.io.script.ScriptInputFormat;
import org.apache.tinkerpop.gremlin.hadoop.structure.util.ConfUtil;

import java.util.HashSet;
import java.util.Optional;
import java.util.Set;

/**
 * @author Marko A. Rodriguez (http://markorodriguez.com)
 */
public final class HadoopGremlinPlugin extends AbstractGremlinPlugin {

    protected static String NAME = "tinkerpop.hadoop";

    protected static final Set<String> IMPORTS = new HashSet<String>() {{
        add("import org.apache.hadoop.hdfs.*");
        add("import org.apache.hadoop.conf.*");
        add("import org.apache.hadoop.fs.*");
        add("import org.apache.hadoop.util.*");
        add("import org.apache.hadoop.io.*");
        add("import org.apache.hadoop.io.compress.*");
        add("import org.apache.hadoop.mapreduce.lib.input.*");
        add("import org.apache.hadoop.mapreduce.lib.output.*");
        add("import org.apache.log4j.*");
        add(IMPORT_SPACE + Constants.class.getPackage().getName() + DOT_STAR);
        add(IMPORT_SPACE + HadoopConfiguration.class.getPackage().getName() + DOT_STAR);
        add(IMPORT_SPACE + ConfUtil.class.getPackage().getName() + DOT_STAR);
        add(IMPORT_SPACE + VertexWritable.class.getPackage().getName() + DOT_STAR);
        add(IMPORT_SPACE + GryoInputFormat.class.getPackage().getName() + DOT_STAR);
        add(IMPORT_SPACE + GraphSONInputFormat.class.getPackage().getName() + DOT_STAR);
        add(IMPORT_SPACE + ScriptInputFormat.class.getPackage().getName() + DOT_STAR);
        add(IMPORT_SPACE + HDFSTools.class.getPackage().getName() + DOT_STAR);
        ////
        add(IMPORT_SPACE + MapReduceGraphComputer.class.getPackage().getName() + DOT_STAR);
    }};

    @Override
    public String getName() {
        return NAME;
    }

    @Override
    public void afterPluginTo(final PluginAcceptor pluginAcceptor) throws PluginInitializationException, IllegalEnvironmentException {
        pluginAcceptor.addImports(IMPORTS);
        try {
<<<<<<< HEAD
            pluginAcceptor.eval(String.format("Logger.getLogger(%s).setLevel(Level.INFO)", JobClient.class.getName()));
            pluginAcceptor.eval(String.format("Logger.getLogger(%s).setLevel(Level.INFO)", Job.class.getName()));
            ///
            pluginAcceptor.eval(String.format("Logger.getLogger(%s).setLevel(Level.INFO)", MapReduceGraphComputer.class.getName()));
            ///
            pluginAcceptor.eval(String.format("Logger.getLogger(%s).setLevel(Level.INFO)", HadoopGraph.class.getName()));
            //pluginAcceptor.eval(HadoopLoader.class.getCanonicalName() + ".load()");
=======
            pluginAcceptor.eval(HadoopLoader.class.getCanonicalName() + ".load()");
>>>>>>> 5a9ba5f4

            pluginAcceptor.addBinding("hdfs", new FileSystemStorage(FileSystem.get(new Configuration())));
            pluginAcceptor.addBinding("local", new FileSystemStorage(FileSystem.getLocal(new Configuration())));
            if (null == System.getenv(Constants.HADOOP_GREMLIN_LIBS))
                HadoopGraph.LOGGER.warn("Be sure to set the environmental variable: " + Constants.HADOOP_GREMLIN_LIBS);
            else
                HadoopGraph.LOGGER.info(Constants.HADOOP_GREMLIN_LIBS + " is set to: " + System.getenv(Constants.HADOOP_GREMLIN_LIBS));
        } catch (final Exception e) {
            throw new PluginInitializationException(e.getMessage(), e);
        }
    }

    @Override
    public boolean requireRestart() {
        return true;
    }

    @Override
    public Optional<RemoteAcceptor> remoteAcceptor() {
        return Optional.of(new HadoopRemoteAcceptor(this.shell));
    }
}<|MERGE_RESOLUTION|>--- conflicted
+++ resolved
@@ -79,18 +79,6 @@
     public void afterPluginTo(final PluginAcceptor pluginAcceptor) throws PluginInitializationException, IllegalEnvironmentException {
         pluginAcceptor.addImports(IMPORTS);
         try {
-<<<<<<< HEAD
-            pluginAcceptor.eval(String.format("Logger.getLogger(%s).setLevel(Level.INFO)", JobClient.class.getName()));
-            pluginAcceptor.eval(String.format("Logger.getLogger(%s).setLevel(Level.INFO)", Job.class.getName()));
-            ///
-            pluginAcceptor.eval(String.format("Logger.getLogger(%s).setLevel(Level.INFO)", MapReduceGraphComputer.class.getName()));
-            ///
-            pluginAcceptor.eval(String.format("Logger.getLogger(%s).setLevel(Level.INFO)", HadoopGraph.class.getName()));
-            //pluginAcceptor.eval(HadoopLoader.class.getCanonicalName() + ".load()");
-=======
-            pluginAcceptor.eval(HadoopLoader.class.getCanonicalName() + ".load()");
->>>>>>> 5a9ba5f4
-
             pluginAcceptor.addBinding("hdfs", new FileSystemStorage(FileSystem.get(new Configuration())));
             pluginAcceptor.addBinding("local", new FileSystemStorage(FileSystem.getLocal(new Configuration())));
             if (null == System.getenv(Constants.HADOOP_GREMLIN_LIBS))
