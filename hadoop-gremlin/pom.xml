<!--
Licensed to the Apache Software Foundation (ASF) under one or more
contributor license agreements.  See the NOTICE file distributed with
this work for additional information regarding copyright ownership.
The ASF licenses this file to You under the Apache License, Version 2.0
(the "License"); you may not use this file except in compliance with
the License.  You may obtain a copy of the License at

  http://www.apache.org/licenses/LICENSE-2.0

Unless required by applicable law or agreed to in writing, software
distributed under the License is distributed on an "AS IS" BASIS,
WITHOUT WARRANTIES OR CONDITIONS OF ANY KIND, either express or implied.
See the License for the specific language governing permissions and
limitations under the License.
-->
<project xmlns="http://maven.apache.org/POM/4.0.0"
         xmlns:xsi="http://www.w3.org/2001/XMLSchema-instance"
         xsi:schemaLocation="http://maven.apache.org/POM/4.0.0 http://maven.apache.org/maven-v4_0_0.xsd">
    <modelVersion>4.0.0</modelVersion>
    <parent>
        <groupId>org.apache.tinkerpop</groupId>
        <artifactId>tinkerpop</artifactId>
        <version>3.5.0-SNAPSHOT</version>
    </parent>
    <artifactId>hadoop-gremlin</artifactId>
    <name>Apache TinkerPop :: Hadoop Gremlin</name>
    <dependencyManagement>
        <dependencies>
            <dependency>
                <!-- see: https://github.com/apache/hadoop/pull/84 -->
                <groupId>io.netty</groupId>
                <artifactId>netty</artifactId>
                <version>3.7.1.Final</version>
            </dependency>
        </dependencies>
    </dependencyManagement>
    <dependencies>
        <dependency>
            <groupId>org.apache.tinkerpop</groupId>
            <artifactId>gremlin-core</artifactId>
            <version>${project.version}</version>
        </dependency>
        <dependency>
            <groupId>org.apache.tinkerpop</groupId>
            <artifactId>gremlin-groovy</artifactId>
            <version>${project.version}</version>
        </dependency>
        <dependency>
            <groupId>org.apache.hadoop</groupId>
            <artifactId>hadoop-client</artifactId>
            <version>${hadoop.version}</version>
            <exclusions>
                <exclusion>
                    <groupId>log4j</groupId>
                    <artifactId>log4j</artifactId>
                </exclusion>
                <exclusion>
                    <groupId>org.slf4j</groupId>
                    <artifactId>slf4j-log4j12</artifactId>
                </exclusion>
                <exclusion>
                    <groupId>org.slf4j</groupId>
                    <artifactId>slf4j-api</artifactId>
                </exclusion>
                <exclusion>
                    <groupId>commons-codec</groupId>
                    <artifactId>commons-codec</artifactId>
                </exclusion>
                <exclusion>
                    <groupId>org.apache.commons</groupId>
                    <artifactId>commons-compress</artifactId>
                </exclusion>
                <exclusion>
                    <groupId>com.google.guava</groupId>
                    <artifactId>guava</artifactId>
                </exclusion>
                <exclusion>
                    <groupId>commons-logging</groupId>
                    <artifactId>commons-logging</artifactId>
                </exclusion>
                <exclusion>
                    <groupId>commons-io</groupId>
                    <artifactId>commons-io</artifactId>
                </exclusion>
                <exclusion>
                    <groupId>org.codehaus.jackson</groupId>
                    <artifactId>jackson-mapper-asl</artifactId>
                </exclusion>
                <exclusion>
                    <groupId>org.codehaus.jackson</groupId>
                    <artifactId>jackson-core-asl</artifactId>
                </exclusion>
                <exclusion>
                    <groupId>org.xerial.snappy</groupId>
                    <artifactId>snappy-java</artifactId>
                </exclusion>
                <exclusion>
                    <groupId>javax.servlet</groupId>
                    <artifactId>servlet-api</artifactId>
                </exclusion>
                <exclusion>
<<<<<<< HEAD
                    <groupId>commons-lang</groupId>
                    <artifactId>commons-lang</artifactId>
=======
                    <groupId>org.apache.commons</groupId>
                    <artifactId>commons-compress</artifactId>
>>>>>>> fe1cfcd2
                </exclusion>
            </exclusions>
            <!--<scope>provided</scope>-->
        </dependency>
        <!-- consistent dependencies -->
        <dependency>
            <groupId>commons-io</groupId>
            <artifactId>commons-io</artifactId>
        </dependency>
        <dependency>
            <groupId>commons-lang</groupId>
            <artifactId>commons-lang</artifactId>
            <version>2.6</version>
        </dependency>
        <dependency>
            <groupId>commons-codec</groupId>
            <artifactId>commons-codec</artifactId>
        </dependency>
        <dependency>
            <groupId>commons-logging</groupId>
            <artifactId>commons-logging</artifactId>
            <version>1.2</version>
        </dependency>
        <dependency>
            <groupId>org.apache.commons</groupId>
            <artifactId>commons-compress</artifactId>
            <version>1.8.1</version>
        </dependency>
        <dependency>
            <groupId>com.google.guava</groupId>
            <artifactId>guava</artifactId>
            <version>16.0.1</version>
        </dependency>
        <dependency>
            <groupId>org.codehaus.jackson</groupId>
            <artifactId>jackson-mapper-asl</artifactId>
            <version>1.9.13</version>
        </dependency>
        <dependency>
            <groupId>org.codehaus.jackson</groupId>
            <artifactId>jackson-core-asl</artifactId>
            <version>1.9.13</version>
        </dependency>
        <dependency>
            <groupId>org.xerial.snappy</groupId>
            <artifactId>snappy-java</artifactId>
            <version>1.1.1.7</version>
        </dependency>
        <dependency>
            <groupId>javax.servlet</groupId>
            <artifactId>javax.servlet-api</artifactId>
            <version>3.1.0</version>
        </dependency>
        <dependency>
            <groupId>org.apache.commons</groupId>
            <artifactId>commons-compress</artifactId>
            <version>1.19</version>
        </dependency>
        <!-- TEST -->
        <dependency>
            <groupId>org.apache.tinkerpop</groupId>
            <artifactId>gremlin-test</artifactId>
            <version>${project.version}</version>
            <scope>test</scope>
        </dependency>
        <dependency>
            <groupId>org.apache.tinkerpop</groupId>
            <artifactId>tinkergraph-gremlin</artifactId>
            <version>${project.version}</version>
            <scope>test</scope>
        </dependency>
        <dependency>
            <groupId>org.slf4j</groupId>
            <artifactId>slf4j-log4j12</artifactId>
            <scope>test</scope>
        </dependency>
    </dependencies>
    <build>
        <directory>${basedir}/target</directory>
        <finalName>${project.artifactId}-${project.version}</finalName>
        <resources>
            <resource>
                <directory>${basedir}/src/main/resources</directory>
            </resource>
        </resources>
        <testResources>
            <testResource>
                <directory>${basedir}/src/test/resources</directory>
            </testResource>
        </testResources>
        <plugins>
            <plugin>
                <groupId>org.apache.maven.plugins</groupId>
                <artifactId>maven-jar-plugin</artifactId>
                <configuration>
                    <archive>
                        <manifestEntries>
                            <Gremlin-Plugin-Dependencies>org.apache.hadoop:hadoop-client:${hadoop.version}
                            </Gremlin-Plugin-Dependencies>
                        </manifestEntries>
                    </archive>
                </configuration>
            </plugin>
            <plugin>
                <groupId>org.apache.maven.plugins</groupId>
                <artifactId>maven-assembly-plugin</artifactId>
                <executions>
                    <execution>
                        <id>build-detached-assemblies</id>
                        <phase>package</phase>
                        <goals>
                            <goal>single</goal>
                        </goals>
                        <configuration>
                            <attach>false</attach>
                            <descriptors>
                                <descriptor>src/assembly/standalone.xml</descriptor>
                                <descriptor>src/assembly/hadoop-job.xml</descriptor>
                            </descriptors>
                            <finalName>${project.artifactId}-${project.version}</finalName>
                        </configuration>
                    </execution>
                </executions>
            </plugin>
            <plugin>
                <groupId>org.apache.maven.plugins</groupId>
                <artifactId>maven-surefire-plugin</artifactId>
            </plugin>
            <plugin>
                <groupId>org.apache.maven.plugins</groupId>
                <artifactId>maven-failsafe-plugin</artifactId>
            </plugin>
        </plugins>
    </build>
</project><|MERGE_RESOLUTION|>--- conflicted
+++ resolved
@@ -100,13 +100,12 @@
                     <artifactId>servlet-api</artifactId>
                 </exclusion>
                 <exclusion>
-<<<<<<< HEAD
                     <groupId>commons-lang</groupId>
                     <artifactId>commons-lang</artifactId>
-=======
+                </exclusion>
+                <exclusion>
                     <groupId>org.apache.commons</groupId>
                     <artifactId>commons-compress</artifactId>
->>>>>>> fe1cfcd2
                 </exclusion>
             </exclusions>
             <!--<scope>provided</scope>-->
