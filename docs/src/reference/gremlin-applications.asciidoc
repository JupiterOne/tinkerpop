--- conflicted
+++ resolved
@@ -901,119 +901,6 @@
 quite possible that such a script will generate `OutOfMemoryError` exceptions on the server.  Consider the default
 WebSocket configuration, which supports streaming, if that type of use case is required.
 
-<<<<<<< HEAD
-=======
-[[connecting-via-remotegraph]]
-=== Connecting via withRemote
-
-[source,xml]
-----
-<dependency>
-   <groupId>org.apache.tinkerpop</groupId>
-   <artifactId>gremlin-driver</artifactId>
-   <version>x.y.z</version>
-</dependency>
-----
-
-image:remote-graph.png[width=145,float=left] A `TraversalSource` can be configured for "remote" execution which
-provides an interesting alternative to the other methods for connecting to Gremlin Server. It is interesting in that
-all other methods involve construction of a `String` representation of the `Traversal` which is then submitted as a
-script to Gremlin Server (via driver or HTTP). This approach is quite akin to SQL, where query strings are embedded
-into code and submitted to a database server. While there are patterns for taking this approach that can lead to
-maintainable application code, using a "remote" traversal could be a better method as it brings some good benefits
-with it:
-
-* Get auto-complete when writing traversals in an IDE.
-* Get compile-time errors in traversal writing.
-* Get the feel of working with an embedded database.
-
-One way to create a `Traversal` instance that is remote-enabled is by configuration file. Here is an example of what
-that file looks like:
-
-[source,properties]
-----
-gremlin.remote.remoteConnectionClass=org.apache.tinkerpop.gremlin.driver.remote.DriverRemoteConnection
-gremlin.remote.driver.clusterFile=conf/remote-objects.yaml
-gremlin.remote.driver.sourceName=g
-----
-
-The `gremlin.remote.remoteConnectionClass` should be an implementation of the `RemoteConnection` interface in
-`gremlin-core`. In this case, it points at the `gremlin-driver` implementation, called `DriverRemoteConnection`. The
-other setting, `gremlin.remote.driver.clusterFile`, is a configuration to `DriverRemoteConnection`, and it
-provides a pointer to the config file to use to construct a `gremlin-driver` `Cluster` object to be utilized when
-connecting to Gremlin Server. Please see the <<connecting-via-java, "Connecting Via Java">> section for more
-information on those classes and their usage. Finally, the `gremlin.remote.driver.sourceName` setting tells the
-`DriverRemoteConnection` the name of the `TraversalSource` in Gremlin Server to connect to.
-
-Gremlin Server needs to be running for this example to work. Use the following configuration:
-
-[source,bourne]
-$ bin/gremlin-server.sh conf/gremlin-server-modern.yaml
-
-There are several ways to configure a "remote" traversal, but the most direct way is to use the helper methods on
-`AnonymousTraversalSource`. These methods can be statically imported:
-
-[source,java]
-import static org.apache.tinkerpop.gremlin.process.traversal.AnonymousTraversalSource.traversal;
-
-to allow for syntax as follows:
-
-[gremlin-groovy]
-----
-g = traversal().withRemote('conf/remote-graph.properties')
-g.V().valueMap(true)
-g.close()
-----
-
-Note the call to `close()` above. The construction of "g" using the properties file internally instantiates a
-`Client` instance that can only be released by "closing" the `GraphTraversalSource`. It is important to take that
-step to release resources created in that step.
-
-If working with multiple remote `TraversalSource` instances it is more efficient to construct a `Client` object and
-then re-use it.
-
-[gremlin-groovy]
-----
-cluster = Cluster.open('conf/remote-objects.yaml')
-client = cluster.connect()
-g = traversal().withRemote(DriverRemoteConnection.using(client, "g"))
-g.V().valueMap(true)
-g.close()
-cluster.close()
-----
-
-If the `Client` instance is supplied externally, as is shown above, then it is not closed implicitly by the close of
-"g".  In this case, the `Client` and `Cluster` must both be closed explicitly. Closing "g" and the "cluster" aren'
-t actually both necessary - the close of a `Cluster` will close all `Client` instance spawned by the `Cluster`.
-
-IMPORTANT: Traversals spawned from `withRemote()` use the `TraversalOpProcessor` in Gremlin Server which requires a
-cache to enable the retrieval of side-effects (if the `Traversal` produces any). That cache can be configured (e.g.
-controlling eviction times and sizing) can be done in the Gremlin Server configuration file as described
-<<traversalopprocessor, here>>. If side-effects are never retrieved, it is acceptable to set the `cacheMaxSize` to
-zero to completely disable the cache.
-
-Finally, Gremlin `Bytecode` supports the encoding of bindings which allow GremlinServer to cache traversals that will
-be reused over and over again save that some parameterization may change. Thus, instead of translating, compiling, and
-then executing each submitted bytecode, it is possible to simply execute. To express bindings in Gremlin-Java and
-Gremlin-Groovy, use `Bindings`.
-
-[gremlin-groovy]
-----
-cluster = Cluster.open('conf/remote-objects.yaml')
-client = cluster.connect()
-b = Bindings.instance()
-g = traversal().withRemote(DriverRemoteConnection.using(client, "g"))
-g.V(b.of('id',1)).out('created').values('name')
-g.V(b.of('id',4)).out('created').values('name')
-g.V(b.of('id',4)).out('created').values('name').getBytecode()
-g.V(b.of('id',4)).out('created').values('name').getBytecode().getBindings()
-cluster.close()
-----
-
-Both traversals are abstractly defined as `g.V(id).out('created').values('name')` and thus, the first submission
-can be cached for faster evaluation on the next submission.
-
->>>>>>> c25b637a
 === Configuring
 
 The `gremlin-server.sh` file serves multiple purposes.  It can be used to "install" dependencies to the Gremlin
@@ -1187,11 +1074,7 @@
 [[traversalopprocessor]]
 ===== TraversalOpProcessor
 
-<<<<<<< HEAD
-The `TraversalOpProcessor` provides a way to use <<connecting-via-drivers,RemoteGraph>>.
-=======
-The `TraversalOpProcessor` provides a way to accept traversals configured via <<connecting-via-remotegraph,withRemote()>>.
->>>>>>> c25b637a
+The `TraversalOpProcessor` provides a way to accept traversals configured via <<connecting-via-drivers,withRemote()>>.
 
 [width="100%",cols="3,10,^2",options="header"]
 |=========================================================
@@ -1199,6 +1082,9 @@
 |cacheExpirationTime |Time in milliseconds before side-effects from a `Traversal` will be evicted. |60000
 |cacheMaxSize |The maximum number of entries in the side-effect cache. |1000
 |=========================================================
+
+If there is no intention to gather side-effects from traversals, the `cacheMaxSize` can be set to zero to disable the
+cache.
 
 [[security]]
 ==== Security
