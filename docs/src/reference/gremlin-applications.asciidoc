////
Licensed to the Apache Software Foundation (ASF) under one or more
contributor license agreements.  See the NOTICE file distributed with
this work for additional information regarding copyright ownership.
The ASF licenses this file to You under the Apache License, Version 2.0
(the "License"); you may not use this file except in compliance with
the License.  You may obtain a copy of the License at

  http://www.apache.org/licenses/LICENSE-2.0

Unless required by applicable law or agreed to in writing, software
distributed under the License is distributed on an "AS IS" BASIS,
WITHOUT WARRANTIES OR CONDITIONS OF ANY KIND, either express or implied.
See the License for the specific language governing permissions and
limitations under the License.
////
[[gremlin-applications]]
= Gremlin Applications

Gremlin applications represent tools that are built on top of the core APIs to help expose common functionality to
users when working with graphs.  There are two key applications:

. Gremlin Console - A link:http://en.wikipedia.org/wiki/Read%E2%80%93eval%E2%80%93print_loop[REPL] environment for
interactive development and analysis
. Gremlin Server - A server that hosts script engines thus enabling remote Gremlin execution

image:gremlin-lab-coat.png[width=310,float=left] Gremlin is designed to be extensible, making it possible for users
and graph system/language providers to customize it to their needs.  Such extensibility is also found in the Gremlin
Console and Server, where a universal plugin system makes it possible to extend their capabilities.  One of the
important aspects of the plugin system is the ability to help the user install the plugins through the command line
thus automating the process of gathering dependencies and other error prone activities.

The process of plugin installation is handled by link:http://www.groovy-lang.org/Grape[Grape], which helps resolve
dependencies into the classpath.  It is therefore important to ensure that Grape is properly configured in order to
use the automated capabilities of plugin installation.  Grape is configured by `~/.groovy/grapeConfig.xml` and
generally speaking, if that file is not present, the default settings will suffice.  However, they will not suffice
if a required dependency is not in one of the default configured repositories. Please see the
link:http://www.groovy-lang.org/Grape#Grape-CustomizeIvysettings[Customize Ivy settings] section of the Grape documentation for more details on
the defaults.  TinkerPop recommends the following configuration in that file:

[source,xml]
<ivysettings>
  <settings defaultResolver="downloadGrapes"/>
  <resolvers>
    <chain name="downloadGrapes">
      <filesystem name="cachedGrapes">
        <ivy pattern="${user.home}/.groovy/grapes/[organisation]/[module]/ivy-[revision].xml"/>
        <artifact pattern="${user.home}/.groovy/grapes/[organisation]/[module]/[type]s/[artifact]-[revision].[ext]"/>
      </filesystem>
      <ibiblio name="ibiblio" m2compatible="true"/>
    </chain>
  </resolvers>
</ivysettings>

The Graph configuration can also be modified to include the local system's Maven `.m2` directory:

[source,xml]
<ivysettings>
  <settings defaultResolver="downloadGrapes"/>
  <property name="m2-pattern" value="${user.home}/.m2/repository/org/apache/tinkerpop/[module]/[revision]/[module]-[revision](-[classifier]).[ext]" />
  <property name="m2-pattern-ivy" value="${user.home}/.m2/repository/org/apache/tinkerpop/[module]/[revision]/[module]-[revision](-[classifier]).pom" />
  <caches>
    <cache name="nocache" useOrigin="true" />
  </caches>
  <resolvers>
    <chain name="downloadGrapes">
      <!-- https://mvmn.wordpress.com/2016/02/02/grape-config-for-local-maven-repo/ -->
      <filesystem name="local-maven2" checkmodified="true" changingPattern=".*" changingMatcher="regexp" m2compatible="true" cache="nocache">
        <artifact pattern="${m2-pattern}"/>
        <ivy pattern="${m2-pattern-ivy}"/>
      </filesystem>
      <filesystem name="cachedGrapes">
        <ivy pattern="${user.home}/.groovy/grapes/[organisation]/[module]/ivy-[revision].xml"/>
        <artifact pattern="${user.home}/.groovy/grapes/[organisation]/[module]/[type]s/[artifact]-[revision].[ext]"/>
      </filesystem>
      <ibiblio name="ibiblio" m2compatible="true"/>
      <ibiblio name="local" root="file:${user.home}/.m2/repository/" m2compatible="true"/>
    </chain>
  </resolvers>
</ivysettings>

These configurations are useful during development (i.e. if one is working with locally built artifacts) of TinkerPop
Plugins.  It is important to take note of the order used for these references as Grape will check them in the order
they are specified and depending on that order, an artifact other than the one expected may be used which is typically
an issue when working with SNAPSHOT dependencies.

[[gremlin-console]]
== Gremlin Console

image:gremlin-console.png[width=325,float=right] The Gremlin Console is an interactive terminal or
link:http://en.wikipedia.org/wiki/Read%E2%80%93eval%E2%80%93print_loop[REPL] that can be used to traverse graphs
and interact with the data that they contain.  It represents the most common method for performing ad-hoc graph
analysis, small to medium sized data loading projects and other exploratory functions.  The Gremlin Console is
highly extensible, featuring a rich plugin system that allows new tools, commands,
link:http://en.wikipedia.org/wiki/Domain-specific_language[DSLs], etc. to be exposed to users.

To start the Gremlin Console, run `gremlin.sh` or `gremlin.bat`:

[source,text]
----
$ bin/gremlin.sh

         \,,,/
         (o o)
-----oOOo-(3)-oOOo-----
plugin loaded: tinkerpop.server
plugin loaded: tinkerpop.utilities
plugin loaded: tinkerpop.tinkergraph
gremlin>
----

NOTE: If the above plugins are not loaded then they will need to be enabled or else certain examples will not work.
If using the standard Gremlin Console distribution, then the plugins should be enabled by default.  See below for
more information on the `:plugin use` command to manually enable plugins. These plugins, with the exception of
`tinkerpop.tinkergraph`, cannot be removed from the Console as they are a part of the `gremlin-console.jar` itself.
These plugins can only be deactivated.

The Gremlin Console is loaded and ready for commands. Recall that the console hosts the Gremlin-Groovy language.
Please review link:http://www.groovy-lang.org/[Groovy] for help on Groovy-related constructs. In short, Groovy is a
superset of Java. What works in Java, works in Groovy. However, Groovy provides many shorthands to make it easier
to interact with the Java API.  Moreover, Gremlin provides many neat shorthands to make it easier to express paths
through a property graph.

[gremlin-groovy]
----
i = 'goodbye'
j = 'self'
i + " " + j
"${i} ${j}"
----

The "toy" graph provides a way to get started with Gremlin quickly.

[gremlin-groovy]
----
g = TinkerFactory.createModern().traversal()
g.V()
g.V().values('name')
g.V().has('name','marko').out('knows').values('name')
----

TIP: When using Gremlin-Groovy in a Groovy class file, add `static { GremlinLoader.load() }` to the head of the file.

=== Console Commands

In addition to the standard commands of the link:http://www.groovy-lang.org/Groovy+Shell[Groovy Shell], Gremlin adds
some other useful operations.  The following table outlines the most commonly used commands:

[width="100%",cols="3,^2,10",options="header"]
|=========================================================
|Command |Alias |Description
|:help |:? |Displays list of commands and descriptions.  When followed by a command name, it will display more specific help on that particular item.
|:exit |:x |Ends the Console session.
|import |:i |Import a class into the Console session.
|:clear |:c |Sometimes the Console can get into a state where the command buffer no longer understands input (e.g. a misplaced `(` or `}`).  Use this command to clear that buffer.
|:load |:l |Load a file or URL into the command buffer for execution.
|:install |:+ |Imports a maven library and its dependencies into the Console.
|:uninstall |:- |Removes a maven library and its dependencies. A restart of the console is required for removal to fully take effect.
|:plugin |:pin |Plugin management functions to list, activate and deactivate available plugins.
|:remote |:rem |Configures a "remote" context where Gremlin or results of Gremlin will be processed via usage of `:submit`.
|:submit |:> |Submit Gremlin to the currently active context defined by `:remote`.
|=========================================================

[[console-preferences]]
=== Console Preferences

Preferences are set with `:set name value`.  Values can contain spaces when quoted. All preferences are reset by `:purge preferences`

[width="100%",cols="3,^2,10",options="header"]
|=========================================================
|Preference |Type |Description
|max-iteration | int | Controls the maximum number of results that the Console will display. Default: 100 results.
|colors | bool | Enable ANSI color rendering. Default: true
|gremlin.color | colors | Color of the ASCII art gremlin on startup.
|info.color | colors | Color of "info" type messages.
|error.color | colors | Color of "error" type messages.
|vertex.color | colors | Color of vertices results.
|edge.color | colors | Color of edges in results.
|string.color | colors | Colors of strings in results.
|number.color | colors | Color of numbers in results.
|T.color | colors| Color of Tokens in results.
|input.prompt.color | colors | Color of the input prompt.
|result.prompt.color | colors | Color of the result prompt.
|input.prompt | string | Text of the input prompt.
|result.prompt | string | Text of the result prompt.
|result.indicator.null | string | Text of the void/no results indicator - setting to empty string (i.e. "" at the
command line) will print no result line in these cases.
|=========================================================

Colors can contain a comma-separated combination of 1 each of foreground, background, and attribute.

[width="100%",cols="3,^2,10",options="header"]
|=========================================================
|Foreground |Background |Attributes
|black|bg_black|bold
|blue|bg_blue|faint
|cyan|bg_cyan|underline
|green|bg_green|
|magenta|bg_magenta|
|red|bg_red|
|white|bg_white|
|yellow|bg_yellow|
|=========================================================

Example:

[source,text]
----
:set gremlin.color bg_black,green,bold
----

=== Dependencies and Plugin Usage

The Gremlin Console can dynamically load external code libraries and make them available to the user.  Furthermore,
those dependencies may contain Gremlin plugins which can expand the language, provide useful functions, etc.  These
important console features are managed by the `:install` and `:plugin` commands.

The following Gremlin Console session demonstrates the basics of these features:

[source,groovy]
----
gremlin> :plugin list  <1>
==>tinkerpop.server[active]
==>tinkerpop.gephi
==>tinkerpop.utilities[active]
==>tinkerpop.sugar
==>tinkerpop.tinkergraph[active]
gremlin> :plugin use tinkerpop.sugar  <2>
==>tinkerpop.sugar activated
gremlin> :install org.apache.tinkerpop neo4j-gremlin x.y.z  <3>
==>loaded: [org.apache.tinkerpop, neo4j-gremlin, x.y.z]
gremlin> :plugin list <4>
==>tinkerpop.server[active]
==>tinkerpop.gephi
==>tinkerpop.utilities[active]
==>tinkerpop.sugar
==>tinkerpop.tinkergraph[active]
==>tinkerpop.neo4j
gremlin> :plugin use tinkerpop.neo4j <5>
==>tinkerpop.neo4j activated
gremlin> :plugin list <6>
==>tinkerpop.server[active]
==>tinkerpop.gephi
==>tinkerpop.sugar[active]
==>tinkerpop.utilities[active]
==>tinkerpop.neo4j[active]
==>tinkerpop.tinkergraph[active]
----

<1> Show a list of "available" plugins.  The list of "available" plugins is determined by the classes available on
the Console classpath.  Plugins need to be "active" for their features to be available.
<2> To make a plugin "active" execute the `:plugin use` command and specify the name of the plugin to enable.
<3> Sometimes there are external dependencies that would be useful within the Console.  To bring those in, execute
`:install` and specify the Maven coordinates for the dependency.
<4> Note that there is a "tinkerpop.neo4j" plugin available, but it is not yet "active".
<5> Again, to use the "tinkerpop.neo4j" plugin, it must be made "active" with `:plugin use`.
<6> Now when the plugin list is displayed, the "tinkerpop.neo4j" plugin is displayed as "active".

WARNING: Plugins must be compatible with the version of the Gremlin Console (or Gremlin Server) being used.  Attempts
to use incompatible versions cannot be guaranteed to work.  Moreover, be prepared for dependency conflicts in
third-party plugins, that may only be resolved via manual jar removal from the `ext/{plugin}` directory.

TIP: It is possible to manage plugin activation and deactivation by manually editing the `ext/plugins.txt` file which
contains the class names of the "active" plugins.  It is also possible to clear dependencies added by `:install` by
deleting them from the `ext` directory.

[[execution-mode]]
=== Execution Mode

For automated tasks and batch executions of Gremlin, it can be useful to execute Gremlin scripts in "execution" mode
from the command line.  Consider the following file named `gremlin.groovy`:

[source,groovy]
----
graph = TinkerFactory.createModern()
g = graph.traversal()
g.V().each { println it }
----

This script creates the toy graph and then iterates through all its vertices printing each to the system out.  To
execute this script from the command line, `gremlin.sh` has the `-e` option used as follows:

[source,bash]
----
$ bin/gremlin.sh -e gremlin.groovy
v[1]
v[2]
v[3]
v[4]
v[5]
v[6]
----

It is also possible to pass arguments to scripts.  Any parameters following the file name specification are treated
as arguments to the script. They are collected into a list and passed in as a variable called "args".  The following
Gremlin script is exactly like the previous one, but it makes use of the "args" option to filter the vertices printed
to system out:

[source,groovy]
----
graph = TinkerFactory.createModern()
g = graph.traversal()
g.V().has('name',args[0]).each { println it }
----

When executed from the command line a parameter can be supplied:

[source,bash]
----
$ bin/gremlin.sh -e gremlin.groovy marko
v[1]
$ bin/gremlin.sh -e gremlin.groovy vadas
v[2]
----

It is also possible to pass multiple scripts by specifying multiple `-e` options. The scripts will execute in the order
that they are specified. Note that only the arguments from the last script executed will be preserved in the console.
Finally, if the arguments conflict with the reserved flags that `gremlin.sh` responds double quotes can be used to
wrap all the arguments to the option:

[source,bash]
----
$ bin/gremlin.sh -e "gremlin.groovy -e -i --color"
----

[[interactive-mode]]
=== Interactive Mode

The Gremlin Console can be started in an "interactive" mode. Interactive mode is like <<execution-mode, execution mode>>
but the console will not exit at the completion of the script, even if the script completes unsuccessfully. In such a
case, it will simply stop processing on the line that of the script that failed. In this way the state of the console
is such that a user could examine the state of things up to the point of failure which might make the script easier to
debug.

In addition to debugging, interactive mode is a helpful way for users to initialize their console environment to
avoid otherwise repetitive typing. For example, a user who spends a lot of time working with the TinkerPop "modern"
graph might create a script called `init.groovy` like:

[source,groovy]
----
graph = TinkerFactory.createModern()
g = graph.traversal()
----

and then start Gremlin Console as follows:

[source,text]
----
$ bin/gremlin.sh -i init.groovy

         \,,,/
         (o o)
-----oOOo-(3)-oOOo-----
plugin activated: tinkerpop.server
plugin activated: tinkerpop.utilities
plugin activated: tinkerpop.tinkergraph
gremlin> g.V()
==>v[1]
==>v[2]
==>v[3]
==>v[4]
==>v[5]
==>v[6]
----

Note that the user can now reference `g` (and `graph` for that matter) at startup without having to directly type that
variable initialization code into the console.

Like, execution mode, it is also possible to pass multiple scripts by specifying multiple `-i` options. See the
<<execution-mode, Execution Mode Section>> for more information on the specifics of that capability.

[[gremlin-console-docker-image]]
=== Docker Image

The Gremlin Console can also be started as a link:https://hub.docker.com/r/tinkerpop/gremlin-console/[Docker image]:

[source,text]
----
$ docker run -it tinkerpop/gremlin-console:x.y.z
Feb 25, 2018 3:47:24 PM java.util.prefs.FileSystemPreferences$1 run
INFO: Created user preferences directory.

         \,,,/
         (o o)
-----oOOo-(3)-oOOo-----
plugin activated: tinkerpop.server
plugin activated: tinkerpop.utilities
plugin activated: tinkerpop.tinkergraph
gremlin>
----

The Docker image offers the same options as the standalone Console. It can be used for example to execute scripts:

[source,bash]
----
$ docker run -it tinkerpop/gremlin-console:x.y.z -e gremlin.groovy
v[1]
v[2]
v[3]
v[4]
v[5]
v[6]
----

[[gremlin-server]]
== Gremlin Server

image:gremlin-server.png[width=400,float=right] Gremlin Server provides a way to remotely execute Gremlin scripts
against one or more `Graph` instances hosted within it.  The benefits of using Gremlin Server include:

* Allows any Gremlin Structure-enabled graph to exist as a standalone server, which in turn enables the ability for
multiple clients to communicate with the same graph database.
* Enables execution of ad-hoc queries through remotely submitted Gremlin scripts.
* Allows for the hosting of Gremlin-based DSLs (Domain Specific Language) that expand the Gremlin language to match
the language of the application domain, which will help support common graph use cases such as searching, ranking,
and recommendation.
* Provides a method for Non-JVM languages (e.g. Python, Javascript, etc.) to communicate with the TinkerPop stack.
* Exposes numerous methods for extension and customization to include serialization options, remote commands, etc.

NOTE: Gremlin Server is the replacement for link:https://github.com/tinkerpop/rexster[Rexster].

NOTE: Please see the link:http://tinkerpop.apache.org/docs/x.y.z/dev/provider/[Provider Documentation] for information
on how to develop a driver for Gremlin Server.

By default, communication with Gremlin Server occurs over link:http://en.wikipedia.org/wiki/WebSocket[WebSocket] and
exposes a custom sub-protocol for interacting with the server.

WARNING: Gremlin Server allows for the execution of remotely submitted "scripts" (i.e. arbitrary code sent by a client
to the server). Developers should consider the security implications involved in running Gremlin Server without the
appropriate precautions. Please review the <<security,Security Section>> and more specifically, the
<<script-execution,Script Execution Section>> for more information.

[[starting-gremlin-server]]
=== Starting Gremlin Server

Gremlin Server comes packaged with a script called `bin/gremlin-server.sh` to get it started (use `gremlin-server.bat`
on Windows):

[source,text]
----
$ bin/gremlin-server.sh conf/gremlin-server-modern.yaml
[INFO] GremlinServer -
         \,,,/
         (o o)
-----oOOo-(3)-oOOo-----

[INFO] GremlinServer - Configuring Gremlin Server from /home/smallette/git/apache/incubator-tinkerpop/gremlin-server/target/apache-tinkerpop-gremlin-server-3.3.0-SNAPSHOT-standalone/conf/gremlin-server.yaml
[INFO] MetricManager - Configured Metrics ConsoleReporter configured with report interval=180000ms
[INFO] MetricManager - Configured Metrics CsvReporter configured with report interval=180000ms to fileName=/tmp/gremlin-server-metrics.csv
[INFO] MetricManager - Configured Metrics JmxReporter configured with domain= and agentId=
[INFO] MetricManager - Configured Metrics Slf4jReporter configured with interval=180000ms and loggerName=org.apache.tinkerpop.gremlin.server.Settings$Slf4jReporterMetrics
[INFO] DefaultGraphManager - Graph [graph] was successfully configured via [conf/tinkergraph-empty.properties].
[INFO] ServerGremlinExecutor - Initialized Gremlin thread pool.  Threads in pool named with pattern gremlin-*
[INFO] ServerGremlinExecutor - Initialized GremlinExecutor and preparing GremlinScriptEngines instances.
[INFO] ServerGremlinExecutor - Initialized gremlin-groovy GremlinScriptEngine and registered metrics
[INFO] ServerGremlinExecutor - A GraphTraversalSource is now bound to [g] with graphtraversalsource[tinkergraph[vertices:0 edges:0], standard]
[INFO] OpLoader - Adding the standard OpProcessor.
[INFO] OpLoader - Adding the session OpProcessor.
[INFO] OpLoader - Adding the traversal OpProcessor.
[INFO] TraversalOpProcessor - Initialized cache for TraversalOpProcessor with size 1000 and expiration time of 600000 ms
[INFO] GremlinServer - Executing start up LifeCycleHook
[INFO] Logger$info - Loading 'modern' graph data.
[INFO] AbstractChannelizer - Configured application/vnd.gremlin-v3.0+gryo with org.apache.tinkerpop.gremlin.driver.ser.GryoMessageSerializerV3d0
[INFO] AbstractChannelizer - Configured application/vnd.gremlin-v3.0+gryo-stringd with org.apache.tinkerpop.gremlin.driver.ser.GryoMessageSerializerV3d0
[INFO] AbstractChannelizer - Configured application/vnd.gremlin-v3.0+json with org.apache.tinkerpop.gremlin.driver.ser.GraphSONMessageSerializerV3d0
[INFO] AbstractChannelizer - Configured application/json with org.apache.tinkerpop.gremlin.driver.ser.GraphSONMessageSerializerV3d0
[INFO] GremlinServer$1 - Gremlin Server configured with worker thread pool of 1, gremlin pool of 8 and boss thread pool of 1.
[INFO] GremlinServer$1 - Channel started at port 8182.
----

Gremlin Server is configured by the provided link:http://www.yaml.org/[YAML] file `conf/gremlin-server-modern.yaml`.
That file tells Gremlin Server many things such as:

* The host and port to serve on
* Thread pool sizes
* Where to report metrics gathered by the server
* The serializers to make available
* The Gremlin `ScriptEngine` instances to expose and external dependencies to inject into them
* `Graph` instances to expose

The log messages that printed above show a number of things, but most importantly, there is a `Graph` instance named
`graph` that is exposed in Gremlin Server.  This graph is an in-memory TinkerGraph and was empty at the start of the
server.  An initialization script at `scripts/generate-modern.groovy` was executed during startup.  It's contents are
as follows:

[source,groovy]
----
include::{basedir}/gremlin-server/scripts/generate-modern.groovy[]
----

The script above initializes a `Map` and assigns two key/values to it.  The first, assigned to "hook", defines a
`LifeCycleHook` for Gremlin Server.  The "hook" provides a way to tie script code into the Gremlin Server startup and
shutdown sequences.  The `LifeCycleHook` has two methods that can be implemented: `onStartUp` and `onShutDown`.
These events are called once at Gremlin Server start and once at Gremlin Server stop.  This is an important point
because code outside of the "hook" is executed for each `ScriptEngine` creation (multiple may be created when
"sessions" are enabled) and therefore the `LifeCycleHook` provides a way to ensure that a script is only executed a
single time. In this case, the startup hook loads the "modern" graph into the empty TinkerGraph instance, preparing
it for use.  The second key/value pair assigned to the `Map`, named "g", defines a `TraversalSource` from the `Graph`
bound to the "graph" variable in the YAML configuration file.  This variable `g`, as well as any other variable
assigned to the `Map`, will be made available as variables for future remote script executions.  In more general
terms, any key/value pairs assigned to a `Map` returned from the initialization script will become variables that
are global to all requests. In addition, any functions that are defined will be cached for future use.

WARNING: Transactions on graphs in initialization scripts are not closed automatically after the script finishes
executing.  It is up to the script to properly commit or rollback transactions in the script itself.

[[connecting-via-console]]
=== Connecting via Console

With Gremlin Server running it is now possible to issue some scripts to it for processing.  Start Gremlin Console as
follows:

[source,text]
----
$ bin/gremlin.sh

         \,,,/
         (o o)
-----oOOo-(3)-oOOo-----
gremlin>
----

The console has the notion of a "remote", which represents a place a script will be sent from the console to be
evaluated elsewhere in some other context (e.g. Gremlin Server, Hadoop, etc.).  To create a remote in the console,
do the following:

[gremlin-groovy]
----
:remote connect tinkerpop.server conf/remote.yaml
----

The `:remote` command shown above displays the current status of the remote connection.  This command can also be
used to configure a new connection and change other related settings.  To actually send a script to the server a
different command is required:

[gremlin-groovy]
----
:> g.V().values('name')
:> g.V().has('name','marko').out('created').values('name')
:> g.E().label().groupCount()
result
:remote close
----

The `:>` command, which is a shorthand for `:submit`, sends the script to the server to execute there.  Results are
wrapped in an `Result` object which is a just a holder for each individual result.  The `class` shows the data type
for the containing value.  Note that the last script sent was supposed to return a `Map`, but its `class` is
`java.lang.String`.  By default, the connection is configured to only return text results.  In other words,
Gremlin Server is using `toString` to serialize all results back to the console.  This enables virtually any
object on the server to be returned to the console, but it doesn't allow the opportunity to work with this data
in any way in the console itself.  A different configuration of the `:remote` is required to get the results back
as "objects":

[gremlin-groovy]
----
:remote connect tinkerpop.server conf/remote-objects.yaml <1>
:remote list <2>
:> g.E().label().groupCount() <3>
m = result[0].object <4>
m.sort {it.value}
script = """
         g.addV('person',).property('name','matthias').as('matthias').
           V().has('person','name','marko').as('marko').
           addE('co-creator').from('matthias').to('marko')
         """
:> @script   <5>
:> g.V().has('name','matthias').out('co-creator').values('name')
:remote close
----

<1> This configuration file specifies that results should be deserialized back into an `Object` in the console with
the caveat being that the server and console both know how to serialize and deserialize the result to be returned.
<2> There are now two configured remote connections.  The one marked by an asterisk is the one that was just created
and denotes the current one that `:submit` will react to.
<3> When the script is executed again, the `class` is no longer shown to be a `java.lang.String`.  It is instead a `java.util.HashMap`.
<4> The last result of a remote script is always stored in the reserved variable `result`, which allows access to
the `Result` and by virtue of that, the `Map` itself.
<5> If the submission requires multiple-lines to express, then a multi-line string can be created. The `:>` command
realizes that the user is referencing a variable via `@` and submits the string script.

TIP: In Groovy, `""" text """` is a convenient way to create a multi-line string and works well in concert with
`:> @variable`. Note that this model of submitting a string variable works for all `:>` based plugins, not just Gremlin Server.

WARNING: Not all values that can be returned from a Gremlin script end up being serializable.  For example,
submitting `:> graph` will return a `Graph` instance and in most cases those are not serializable by Gremlin Server
and will return a serialization error.  It should be noted that `TinkerGraph`, as a convenience for shipping around
small sub-graphs, is serializable from Gremlin Server.

The alternative syntax to connecting allows for the `Cluster` to be user constructed directly in the console as
opposed to simply providing a static YAML file.

[gremlin-groovy]
----
cluster = Cluster.open()
:remote connect tinkerpop.server cluster
----

The Gremlin Server `:remote config` command for the driver has the following configuration options:

[width="100%",cols="3,10a",options="header"]
|=========================================================
|Command |Description
|alias |
[width="100%",cols="3,10",options="header"]
!=========================================================
!Option !Description
! _pairs_ !A set of key/value alias/binding pairs to apply to requests.
!`reset` !Clears any aliases that were supplied in previous configurations of the remote.
!`show` !Shows the current set of aliases which is returned as a `Map`
!=========================================================
|timeout |Specifies the length of time in milliseconds a will wait for a response from the server. Specify "none" to
have no timeout. By default, this setting uses "none".
|=========================================================

[[console-aliases]]
==== Aliases

The `alias` configuration command for the Gremlin Server `:remote` can be useful in situations where there are
multiple `Graph` or `TraversalSource` instances on the server, as it becomes possible to rename them from the client
for purposes of execution within the context of a script.  Therefore, it becomes possible to submit commands this way:

[gremlin-groovy]
----
:remote connect tinkerpop.server conf/remote-objects.yaml
:remote config alias x g
:> x.E().label().groupCount()
:remote close
----

[[console-sessions]]
==== Sessions

A `:remote` created in the following fashion will be "sessionless", meaning each script issued to the server with
`:>` will be encased in a transaction and no state will be maintained from one request to the next.

[source,groovy]
----
gremlin> :remote connect tinkerpop.server conf/remote-objects.yaml
==>Configured localhost/127.0.0.1:8182
----

In other words, the transaction will be automatically committed (or rolledback on error) and any variables declared
in that script will be forgotten for the next request. See the section on <<sessions, "Considering Sessions">>
for more information on that topic.

To enable the remote to connect with a session the `connect` argument takes another argument as follows:

[gremlin-groovy]
----
:remote connect tinkerpop.server conf/remote.yaml session
:> x = 1
:> y = 2
:> x + y
:remote close
----

With the above command a session gets created with a random UUID for a session identifier. It is also possible to
assign a custom session identifier by adding it as the last argument to `:remote` command above. There is also the
option to replace "session" with "session-managed" to create a session that will auto-manage transactions (i.e. each
request will occur within the bounds of a transaction). In this way, the state of bound variables between requests are
maintained, but the need to manually managed the transactional scope of the graph is no longer required.

[[console-remote-console]]
==== Remote Console

Previous examples have shown usage of the `:>` command to send scripts to Gremlin Server. The Gremlin Console also
supports an additional method for doing this which can be more convenient when the intention is to exclusively
work with a remote connection to the server.

[gremlin-groovy]
----
:remote connect tinkerpop.server conf/remote.yaml session
:remote console
x = 1
y = 2
x + y
:remote console
:remote close
----

In the above example, the `:remote console` command is executed. It places the console in a state where the `:>` is
no longer required. Each script line is actually automatically submitted to Gremlin Server for evaluation. The
variables `x` and `y` that were defined actually don't exist locally - they only exist on the server! In this sense,
putting the console in this mode is basically like creating a window to a session on Gremlin Server.

TIP: When using `:remote console` there is not much point to using a configuration that uses a serializer that returns
actual data. In other words, using a configuration like the one inside of `conf/remote-objects.yaml` isn't typically
useful as in this mode the result will only ever be displayed but not used. Using a serializer configuration like
the one in `conf/remote.yaml` should perform better.

NOTE: Console commands, those that begin with a colon (e.g. `:x`, `:remote`) do not execute remotely when in this mode.
They are all still evaluated locally.

[[connecting-via-java]]
=== Connecting via Java

[source,xml]
----
<dependency>
   <groupId>org.apache.tinkerpop</groupId>
   <artifactId>gremlin-driver</artifactId>
   <version>x.y.z</version>
</dependency>
----

image:gremlin-java.png[width=175,float=left] TinkerPop3 comes equipped with a reference client for Java-based
applications.  It is referred to as Gremlin Driver, which enables applications to send requests to Gremlin Server
and get back results.

Gremlin code is sent to the server from a `Client` instance.  A `Client` is created as follows:

[source,java]
----
Cluster cluster = Cluster.open();  <1>
Client client = cluster.connect(); <2>
----

<1> Opens a reference to `localhost` - note that there are many configuration options available in defining a `Cluster` object.
<2> Creates a `Client` given the configuration options of the `Cluster`.

Once a `Client` instance is ready, it is possible to issue some Gremlin:

[source,java]
----
ResultSet results = client.submit("[1,2,3,4]");  <1>
results.stream().map(i -> i.get(Integer.class) * 2);       <2>

CompletableFuture<List<Result>> results = client.submit("[1,2,3,4]").all();  <3>

CompletableFuture<ResultSet> future = client.submitAsync("[1,2,3,4]"); <4>

Map<String,Object> params = new HashMap<>();
params.put("x",4);
client.submit("[1,2,3,x]", params); <5>
----

<1> Submits a script that simply returns a `List` of integers.  This method blocks until the request is written to
the server and a `ResultSet` is constructed.
<2> Even though the `ResultSet` is constructed, it does not mean that the server has sent back the results (or even
evaluated the script potentially).  The `ResultSet` is just a holder that is awaiting the results from the server.
In this case, they are streamed from the server as they arrive.
<3> Submit a script, get a `ResultSet`, then return a `CompletableFuture` that will be called when all results have been returned.
<4> Submit a script asynchronously without waiting for the request to be written to the server.
<5> Parameterized request are considered the most efficient way to send Gremlin to the server as they can be cached,
which will boost performance and reduce resources required on the server.

==== Configuration

The following table describes the various configuration options for the Gremlin Driver:

[width="100%",cols="3,10,^2",options="header"]
|=========================================================
|Key |Description |Default
|connectionPool.channelizer |The fully qualified classname of the client `Channelizer` that defines how to connect to the server. |`Channelizer.WebSocketChannelizer`
|connectionPool.enableSsl |Determines if SSL should be enabled or not. If enabled on the server then it must be enabled on the client. |false
|connectionPool.keepAliveInterval |Length of time in milliseconds to wait on an idle connection before sending a keep-alive request. Set to zero to disable this feature. |1800000
|connectionPool.keyCertChainFile |The X.509 certificate chain file in PEM format. |_none_
|connectionPool.keyFile |The `PKCS#8` private key file in PEM format. |_none_
|connectionPool.keyPassword |The password of the `keyFile` if it is password-protected |_none_
|connectionPool.maxContentLength |The maximum length in bytes that a message can be sent to the server. This number can be no greater than the setting of the same name in the server configuration. |65536
|connectionPool.maxInProcessPerConnection |The maximum number of in-flight requests that can occur on a connection. |4
|connectionPool.maxSimultaneousUsagePerConnection |The maximum number of times that a connection can be borrowed from the pool simultaneously. |16
|connectionPool.maxSize |The maximum size of a connection pool for a host. |8
|connectionPool.maxWaitForConnection |The amount of time in milliseconds to wait for a new connection before timing out. |3000
|connectionPool.maxWaitForSessionClose |The amount of time in milliseconds to wait for a session to close before timing out (does not apply to sessionless connections). |3000
|connectionPool.minInProcessPerConnection |The minimum number of in-flight requests that can occur on a connection. |1
|connectionPool.minSimultaneousUsagePerConnection |The maximum number of times that a connection can be borrowed from the pool simultaneously. |8
|connectionPool.minSize |The minimum size of a connection pool for a host. |2
|connectionPool.reconnectInterval |The amount of time in milliseconds to wait before trying to reconnect to a dead host. |1000
|connectionPool.resultIterationBatchSize |The override value for the size of the result batches to be returned from the server. |64
|connectionPool.trustCertChainFile |File location for a SSL Certificate Chain to use when SSL is enabled. If this value is not provided and SSL is enabled, the `TrustManager` will be established with a self-signed certificate which is NOT suitable for production purposes. |_none_
|hosts |The list of hosts that the driver will connect to. |localhost
|jaasEntry |Sets the `AuthProperties.Property.JAAS_ENTRY` properties for authentication to Gremlin Server. |_none_
|nioPoolSize |Size of the pool for handling request/response operations. |available processors
|password |The password to submit on requests that require authentication. |_none_
|port |The port of the Gremlin Server to connect to. The same port will be applied for all hosts. |8192
|protocol |Sets the `AuthProperties.Property.PROTOCOL` properties for authentication to Gremlin Server. |_none_
|serializer.className |The fully qualified class name of the `MessageSerializer` that will be used to communicate with the server. Note that the serializer configured on the client should be supported by the server configuration. |_none_
|serializer.config |A `Map` of configuration settings for the serializer. |_none_
|username |The username to submit on requests that require authentication. |_none_
|workerPoolSize |Size of the pool for handling background work. |available processors * 2
|=========================================================

Please see the link:http://tinkerpop.apache.org/javadocs/x.y.z/core/org/apache/tinkerpop/gremlin/driver/Cluster.Builder.html[Cluster.Builder javadoc] to get more information on these settings.

==== Aliases

Scripts submitted to Gremlin Server automatically have the globally configured `Graph` and `TraversalSource` instances
made available to them.  Therefore, if Gremlin Server configures two `TraversalSource` instances called "g1" and "g2"
a script can simply reference them directly as:

[source,java]
client.submit("g1.V()")
client.submit("g2.V()")

While this is an acceptable way to submit scripts, it has the downside of forcing the client to encode the server-side
variable name directly into the script being sent.  If the server configuration ever changed such that "g1" became
"g100", the client-side code might have to see a significant amount of change.  Decoupling the script code from the
server configuration can be managed by the `alias` method on `Client` as follows:

[source,java]
Client g1Client = client.alias("g1")
Client g2Client = client.alias("g2")
g1Client.submit("g.V()")
g2Client.submit("g.V()")

The above code demonstrates how the `alias` method can be used such that the script need only contain a reference
to "g" and "g1" and "g2" are automatically rebound into "g" on the server-side.

==== Serialization

When using Gryo serialization (the default serializer for the driver), it is important that the client and server
have the same serializers configured or else one or the other will experience serialization exceptions and fail to
always communicate.  Discrepancy in serializer registration between client and server can happen fairly easily as
graphs will automatically include serializers on the server-side, thus leaving the client to be configured manually.
This can be done manually as follows:

[source,java]
GryoMapper kryo = GryoMapper.build().addRegistry(TitanIoRegistry.INSTANCE).create();
MessageSerializer serializer = new GryoMessageSerializerV3d0(kryo);
Cluster cluster = Cluster.build()
                .serializer(serializer)
                .create();
Client client = cluster.connect().init();

The above code demonstrates using the `TitanIoRegistry` which is an `IoRegistry` instance.  It tells the serializer
what classes (from Titan in this case) to auto-register during serialization.  Gremlin Server roughly uses this same
approach when it configures it's serializers, so using this same model will ensure compatibility when making requests.

[[connecting-via-python]]
=== Connecting via Python

[source,python]
----
pip install gremlinpython
----

TinkerPop3 also includes a client for Python-based applications.  It is referred to as Gremlin-Python Driver.
The `Client` class implementation/interface is based on the Java Driver, with some restrictions. Most notably,
Gremlin-Python does not yet implement the `Cluster` class. Instead, `Client` is instantiated directly.
Usage is as follows:

[source,python]
----
from gremlin_python.driver import client <1>
client = client.Client('ws://localhost:8182/gremlin', 'g') <2>
----

<1> Import the Gremlin-Python `client` module.
<2> Opens a reference to `localhost` - note that there are various configuration options that can be passed
to the `Client` object upon instantiation as keyword arguments.

Once a `Client` instance is ready, it is possible to issue some Gremlin:

[source,python]
----
result_set = client.submit("[1,2,3,4]")  <1>
future_results = result_set.all()  <2>
results = future_results.result() <3>
assert results == [1, 2, 3, 4] <4>

future_result_set = client.submitAsync("[1,2,3,4]") <5>
result_set = future_result_set.result() <6>
result = result_set.one() <7>
assert results == [1, 2, 3, 4] <8>
assert result_set.done.done() <9>

client.close() <10>
----

<1> Submit a script that simply returns a `List` of integers.  This method blocks until the request is written to
the server and a `ResultSet` is constructed.
<2> Even though the `ResultSet` is constructed, it does not mean that the server has sent back the results (or even
evaluated the script potentially).  The `ResultSet` is just a holder that is awaiting the results from the server. The `all` method
returns a `concurrent.futures.Future` that resolves to a list when it is complete.
<3> Block until the the script is evaluated and results are sent back by the server.
<4> Verify the result.
<5> Submit the same script to the server but don't block.
<6> Wait until request is written to the server and `ResultSet` is constructed.
<7> Read a single result off the result stream.
<8> Again, verify the result.
<9> Verify that the all results have been read and stream is closed.
<10> Close client and underlying pool connections.

==== Configuration

The following table describes the various configuration options for the Gremlin-Python Driver. They
can be passed to the `Client` instance as keyword arguments:

[width="100%",cols="3,10,^2",options="header"]
|=========================================================
|Key |Description |Default
|protocol_factory |A callable that returns an instance of `AbstractBaseProtocol`. |`gremlin_python.driver.protocol.GremlinServerWSProtocol`
|transport_factory |A callable that returns an instance of `AbstractBaseTransport`. |`gremlin_python.driver.tornado.transport.TornadoTransport`
|pool_size |The number of connections used by the pool. |4
|max_workers |Maximum number of worker threads. |Number of CPUs * 5
|message_serializer |The message serializer implementation.|`gremlin_python.driver.serializer.GraphSONMessageSerializer`
|password |The password to submit on requests that require authentication. |""
|username |The username to submit on requests that require authentication. |""
|=========================================================

=== Connecting via HTTP

image:gremlin-rexster.png[width=225,float=left] While the default behavior for Gremlin Server is to provide a
WebSocket-based connection, it can also be configured to support plain HTTP web service.
The HTTP endpoint provides for a communication protocol familiar to most developers, with a wide support of
programming languages, tools and libraries for accessing it.  As a result, HTTP provides a fast way to get started
with Gremlin Server.   It also may represent an easier upgrade path from link:https://github.com/tinkerpop/rexster[Rexster]
as the API for the endpoint is very similar to Rexster's link:https://github.com/tinkerpop/rexster/wiki/Gremlin-Extension[Gremlin Extension].

Gremlin Server provides for a single HTTP endpoint - a Gremlin evaluator - which allows the submission of a Gremlin
script as a request.  For each request, it returns a response containing the serialized results of that script.
To enable this endpoint, Gremlin Server needs to be configured with the `HttpChannelizer`, which replaces the default. The `WsAndHttpChannelizer` may also be configured to enable both WebSockets and the REST endpoint.
`WebSocketChannelizer`, in the configuration file:

[source,yaml]
channelizer: org.apache.tinkerpop.gremlin.server.channel.HttpChannelizer

[source,yaml]
channelizer: org.apache.tinkerpop.gremlin.server.channel.WsAndHttpChannelizer

The `HttpChannelizer` is already configured in the `gremlin-server-rest-modern.yaml` file that is packaged with the Gremlin
Server distribution.  To utilize it, start Gremlin Server as follows:

[source,text]
bin/gremlin-server.sh conf/gremlin-server-rest-modern.yaml

Once the server has started, issue a request.  Here's an example with link:http://curl.haxx.se/[cURL]:

[source,text]
$ curl "http://localhost:8182?gremlin=100-1"

which returns:

[source,js]
{
  "result":{"data":99,"meta":{}},
  "requestId":"0581cdba-b152-45c4-80fa-3d36a6eecf1c",
  "status":{"code":200,"attributes":{},"message":""}
}

The above example showed a `GET` operation, but the preferred method for this endpoint is `POST`:

[source,text]
curl -X POST -d "{\"gremlin\":\"100-1\"}" "http://localhost:8182"

which returns:

[source,js]
{
  "result":{"data":99,"meta":{}},
  "requestId":"ef2fe16c-441d-4e13-9ddb-3c7b5dfb10ba",
  "status":{"code":200,"attributes":{},"message":""}
}

It is also preferred that Gremlin scripts be parameterized when possible via `bindings`:

[source,text]
curl -X POST -d "{\"gremlin\":\"100-x\", \"bindings\":{\"x\":1}}" "http://localhost:8182"

The `bindings` argument is a `Map` of variables where the keys become available as variables in the Gremlin script.
Note that parameterization of requests is critical to performance, as repeated script compilation can be avoided on
each request.

NOTE: It is possible to pass bindings via `GET` based requests.  Query string arguments prefixed with "bindings." will
be treated as parameters, where that prefix will be removed and the value following the period will become the
parameter name.  In other words, `bindings.x` will create a parameter named "x" that can be referenced in the submitted
Gremlin script.  The caveat is that these arguments will always be treated as `String` values.  To ensure that data
types are preserved or to pass complex objects such as lists or maps, use `POST` which will at least support the
allowed JSON data types.

Finally, as Gremlin Server can host multiple `ScriptEngine` instances (e.g. `gremlin-groovy`, `nashorn`), it is
possible to define the language to utilize to process the request:

[source,text]
curl -X POST -d "{\"gremlin\":\"100-x\", \"language\":\"gremlin-groovy\", \"bindings\":{\"x\":1}}" "http://localhost:8182"

By default this value is set to `gremlin-groovy`.  If using a `GET` operation, this value can be set as a query
string argument with by setting the `language` key.

WARNING: Consider the size of the result of a submitted script being returned from the HTTP endpoint.  A script
that iterates thousands of results will serialize each of those in memory into a single JSON result set.  It is
quite possible that such a script will generate `OutOfMemoryError` exceptions on the server.  Consider the default
WebSocket configuration, which supports streaming, if that type of use case is required.

[[connecting-via-remotegraph]]
=== Connecting via withRemote

[source,xml]
----
<dependency>
   <groupId>org.apache.tinkerpop</groupId>
   <artifactId>gremlin-driver</artifactId>
   <version>x.y.z</version>
</dependency>
----

image:remote-graph.png[width=145,float=left] A `TraversalSource` has several `withRemote()` methods which provide an
interesting alternative to the other methods for connecting to Gremlin Server. It is interesting in that all other
methods involve construction of a `String` representation of the `Traversal` which is then submitted as a script
to Gremlin Server (via driver or HTTP). This approach is quite akin to SQL, where query strings are embedded into code
and submitted to a database server. While there are patterns for taking this approach that can lead to maintainable
application code, using `withRemote()` could be a better method as it brings some good benefits with it:

* Get auto-complete when writing traversals in an IDE.
* Get compile-time errors in traversal writing.
* Get the feel of working with an embedded database.

One way to create a `Traversal` instance that is remote-enabled is by configuration file. Here is an example of what
that file looks like:

[source,properties]
----
gremlin.remote.remoteConnectionClass=org.apache.tinkerpop.gremlin.driver.remote.DriverRemoteConnection
gremlin.remote.driver.clusterFile=conf/remote-objects.yaml
gremlin.remote.driver.sourceName=g
----

The `gremlin.remote.remoteConnectionClass` should be an implementation of the `RemoteConnection` interface in
`gremlin-core`. In this case, it points at the `gremlin-driver` implementation, called `DriverRemoteConnection`. The
other setting, `gremlin.remote.driver.clusterFile`, is a configuration to `DriverRemoteConnection`, and it
provides a pointer to the config file to use to construct a `gremlin-driver` `Cluster` object to be utilized when
connecting to Gremlin Server. Please see the <<connecting-via-java, "Connecting Via Java">> section for more
information on those classes and their usage. Finally, the `gremlin.remote.driver.sourceName` setting tells the
`DriverRemoteConnection` the name of the `TraversalSource` in Gremlin Server to connect to.

IMPORTANT: Gremlin Server supports configurable serialization options. The `withRemote()` feature works best with
Gryo serialization. While it is compatible with GraphSON, unknown incompatibilities may arise

Gremlin Server needs to be running for this example to work. Use the following configuration:

[source,bourne]
$ bin/gremlin-server.sh conf/gremlin-server-modern.yaml

To configure a "remote" traversal, there first needs to be a `TraversalSource`. A `TraversalSource` can be generated
from any `Graph` instance with the `traversal()` method. Of course, any traversals generated from this source using the
`withRemote()` configuration option will not execute against the local graph. That could be confusing and it may be
easier to think of the local graph as being "empty". To that end, it is recommended that when using `withRemote()`,
the `TraversalSource` be generated with `EmptyGraph` as follows:

[gremlin-groovy]
----
graph = EmptyGraph.instance()
g = graph.traversal().withRemote('conf/remote-graph.properties')
g.V().valueMap(true)
g.close()
----

Note the call to `close()` above. The call to `withRemote()` internally instantiates a `Client` instance that can only
be released by "closing" the `GraphTraversalSource`. It is important to take that step to release resources created
in that step.

If working with multiple remote `TraversalSource` instances it is more efficient to construct a `Cluster` object and
then re-use it.

[gremlin-groovy]
----
cluster = Cluster.open('conf/remote-objects.yaml')
graph = EmptyGraph.instance()
g = graph.traversal().withRemote(DriverRemoteConnection.using(cluster, "g"))
g.V().valueMap(true)
g.close()
cluster.close()
----

If the `Cluster` instance is supplied externally, as is shown above, then it is not closed implicitly by the close of
"g".  Closing "g" will only close the `Client` instance associated with that `TraversalSource`. In this case, the
`Cluster` must also be closed explicitly. Closing "g" and the "cluster" aren't actually both necessary - the close of
a `Cluster` will close all `Client` instance spawned by the `Cluster`.

IMPORTANT: `RemoteGraph` uses the `TraversalOpProcessor` in Gremlin Server which requires a cache to enable the
retrieval of side-effects (if the `Traversal` produces any). That cache can be configured (e.g. controlling eviction
times and sizing) can be done in the Gremlin Server configuration file as described <<traversalopprocessor, here>>.

Finally, Gremlin `Bytecode` supports the encoding of bindings which allow GremlinServer to cache traversals that will
be reused over and over again save that some parameterization may change. Thus, instead of translating, compiling, and
then executing each submitted bytecode, it is possible to simply execute. To express bindings in Gremlin-Java and
Gremlin-Groovy, use `Bindings`.

[gremlin-groovy]
----
cluster = Cluster.open('conf/remote-objects.yaml')
b = Bindings.instance()
g = EmptyGraph.instance().traversal().withRemote(DriverRemoteConnection.using(cluster, "g"))
g.V(b.of('id',1)).out('created').values('name')
g.V(b.of('id',4)).out('created').values('name')
g.V(b.of('id',4)).out('created').values('name').getBytecode()
g.V(b.of('id',4)).out('created').values('name').getBytecode().getBindings()
cluster.close()
----

Both traversals are abstractly defined as `g.V(id).out('created').values('name')` and thus, the first submission
can be cached for faster evaluation on the next submission.

=== Configuring

The `gremlin-server.sh` file serves multiple purposes.  It can be used to "install" dependencies to the Gremlin
Server path.  For example, to be able to configure and use other `Graph` implementations, the dependencies must be
made available to Gremlin Server.  To do this, use the `install` switch and supply the Maven coordinates for the dependency
to "install".  For example, to use Neo4j in Gremlin Server:

[source,text]
----
bin/gremlin-server.sh install org.apache.tinkerpop neo4j-gremlin x.y.z
----

This command will "grab" the appropriate dependencies and copy them to the `ext` directory of Gremlin Server, which
will then allow them to be "used" the next time the server is started.  To uninstall dependencies, simply delete them
from the `ext` directory.

`bin/gremlin-server.sh` has several other options.

[width="100%",cols="3,10",options="header"]
|=========================================================
|Parameter|Description
|start|Start the server in the background.
|stop|Shutdown the server.
|restart|Shutdown a running server then start it again.
|status|Check if the server is running.
|console|Start the server in the foreground. Use ^C to kill it.
|install <group> <artifact> <version>| Install dependencies into the server. "-i" exists for backwards compatibility but is deprecated.
|<conf file>| Start the server in the foreground using the provided YAML config file.
|=========================================================

The `bin/gremlin-server.sh` script can be customized with environment variables in `bin/gremlin-server.conf`.

[width="100%",cols="3,10",options="header"]
|=========================================================
|Variable |Description
|DEBUG| Enable debugging of the startup script
|GREMLIN_HOME| The Gremlin Server install directory. Use this if the script has trouble finding itself.
|GREMLIN_YAML| The default server YAML file (conf/gremlin-server.yaml)
|LOG_DIR| Location of gremlin.log where stdout/stderr are captured (logs/)
|PID_DIR| Location of gremlin.pid
|RUNAS| User to run the server as
|JAVA_HOME| Java install location. Will use $JAVA_HOME/bin/java
|JAVA_OPTIONS| Options passed to the JVM
|=========================================================

As mentioned earlier, Gremlin Server is configured though a YAML file.  By default, Gremlin Server will look for a
file called `conf/gremlin-server.yaml` to configure itself on startup.  To override this default, set GREMLIN_YAML in `bin/gemlin-server.conf` or supply the file
to use to `bin/gremlin-server.sh` as in:

[source,text]
----
bin/gremlin-server.sh conf/gremlin-server-min.yaml
----

WARNING: On Windows, gremlin-server.bat will always start in the foreground. When no parameter is provided, it will start with the default `conf/gremlin-server.yaml` file.

The following table describes the various YAML configuration options that Gremlin Server expects:

[width="100%",cols="3,10,^2",options="header"]
|=========================================================
|Key |Description |Default
|authentication.authenticator |The fully qualified classname of an `Authenticator` implementation to use.  If this setting is not present, then authentication is effectively disabled. |`AllowAllAuthenticator`
|authentication.authenticationHandler | The fully qualified classname of an `AbstractAuthenticationHandler` implementation to use. If this setting is not present, but the `authentication.authenticator` is, it will use that authenticator with the default `AbstractAuthenticationHandler` implementation for the specified `Channelizer` |_none_
|authentication.config |A `Map` of configuration settings to be passes to the `Authenticator` when it is constructed.  The settings available are dependent on the implementation. |_none_
|authentication.enableAuditLog |The available authenticators can issue audit logging messages, binding the authenticated user to his remote socket address and binding requests with a gremlin query to the remote socket address. For privacy reasons, the default value of this setting is false. The audit logging messages are logged at the INFO level via the `audit.org.apache.tinkerpop.gremlin.server` logger, which can be configured using the log4j.properties file. |false
|channelizer |The fully qualified classname of the `Channelizer` implementation to use.  A `Channelizer` is a "channel initializer" which Gremlin Server uses to define the type of processing pipeline to use.  By allowing different `Channelizer` implementations, Gremlin Server can support different communication protocols (e.g. WebSocket, Java NIO, etc.). |`WebSocketChannelizer`
|graphManager |The fully qualified classname of the `GraphManager` implementation to use.  A `GraphManager` is a class that adheres to the TinkerPop `GraphManager` interface, allowing custom implementations for storing and managing graph references, as well as defining custom methods to open and close graphs instantiations. It is important to note that the TinkerPop HTTP and WebSocketChannelizers auto-commit and auto-rollback based on the graphs stored in the graphManager upon script execution completion. |`DefaultGraphManager`
|graphs |A `Map` of `Graph` configuration files where the key of the `Map` becomes the name to which the `Graph` will be bound and the value is the file name of a `Graph` configuration file. |_none_
|gremlinPool |The number of "Gremlin" threads available to execute actual scripts in a `ScriptEngine`. This pool represents the workers available to handle blocking operations in Gremlin Server. When set to `0`, Gremlin Server will use the value provided by `Runtime.availableProcessors()`. |0
|host |The name of the host to bind the server to. |localhost
|idleConnectionTimeout |Time in milliseconds that the server will allow a channel to not receive requests from a client before it automatically closes. If enabled, the value provided should typically exceed the amount of time given to `keepAliveInterval`. Note that while this value is to be provided as milliseconds it will resolve to second precision. Set this value to `0` to disable this feature. |0
|keepAliveInterval |Time in milliseconds that the server will allow a channel to not send responses to a client before it sends a "ping" to see if it is still present. If it is present, the client should respond with a "pong" which will thus reset the `idleConnectionTimeout` and keep the channel open. If enabled, this number should be smaller than the value provided to the `idleConnectionTimeout`. Note that while this value is to be provided as milliseconds it will resolve to second precision. Set this value to `0` to disable this feature. |0
|maxAccumulationBufferComponents |Maximum number of request components that can be aggregated for a message. |1024
|maxChunkSize |The maximum length of the content or each chunk.  If the content length exceeds this value, the transfer encoding of the decoded request will be converted to 'chunked' and the content will be split into multiple `HttpContent` objects.  If the transfer encoding of the HTTP request is 'chunked' already, each chunk will be split into smaller chunks if the length of the chunk exceeds this value. |8192
|maxContentLength |The maximum length of the aggregated content for a message.  Works in concert with `maxChunkSize` where chunked requests are accumulated back into a single message.  A request exceeding this size will return a `413 - Request Entity Too Large` status code.  A response exceeding this size will raise an internal exception. |65536
|maxHeaderSize |The maximum length of all headers. |8192
|maxInitialLineLength |The maximum length of the initial line (e.g.  "GET / HTTP/1.0") processed in a request, which essentially controls the maximum length of the submitted URI. |4096
|metrics.consoleReporter.enabled |Turns on console reporting of metrics. |false
|metrics.consoleReporter.interval |Time in milliseconds between reports of metrics to console. |180000
|metrics.csvReporter.enabled |Turns on CSV reporting of metrics. |false
|metrics.csvReporter.fileName |The file to write metrics to. |_none_
|metrics.csvReporter.interval |Time in milliseconds between reports of metrics to file. |180000
|metrics.gangliaReporter.addressingMode |Set to `MULTICAST` or `UNICAST`. |_none_
|metrics.gangliaReporter.enabled |Turns on Ganglia reporting of metrics. Additional link:http://tinkerpop.apache.org/docs/3.3.0/reference/#metrics[setup] is required. |false
|metrics.gangliaReporter.host |Define the Ganglia host to report Metrics to. |localhost
|metrics.gangliaReporter.interval |Time in milliseconds between reports of metrics for Ganglia. |180000
|metrics.gangliaReporter.port |Define the Ganglia port to report Metrics to. |8649
|metrics.graphiteReporter.enabled |Turns on Graphite reporting of metrics. Additional link:http://tinkerpop.apache.org/docs/3.3.0/reference/#metrics[setup] is required. |false
|metrics.graphiteReporter.host |Define the Graphite host to report Metrics to. |localhost
|metrics.graphiteReporter.interval |Time in milliseconds between reports of metrics for Graphite. |180000
|metrics.graphiteReporter.port |Define the Graphite port to report Metrics to. |2003
|metrics.graphiteReporter.prefix |Define a "prefix" to append to metrics keys reported to Graphite. |_none_
|metrics.jmxReporter.enabled |Turns on JMX reporting of metrics. |false
|metrics.slf4jReporter.enabled |Turns on SLF4j reporting of metrics. |false
|metrics.slf4jReporter.interval |Time in milliseconds between reports of metrics to SLF4j. |180000
|port |The port to bind the server to. |8182
|processors |A `List` of `Map` settings, where each `Map` represents a `OpProcessor` implementation to use along with its configuration. |_none_
|processors[X].className |The full class name of the `OpProcessor` implementation. |_none_
|processors[X].config |A `Map` containing `OpProcessor` specific configurations. |_none_
|resultIterationBatchSize |Defines the size in which the result of a request is "batched" back to the client.  In other words, if set to `1`, then a result that had ten items in it would get each result sent back individually.  If set to `2` the same ten results would come back in five batches of two each. |64
|scriptEngines |A `Map` of `ScriptEngine` implementations to expose through Gremlin Server, where the key is the name given by the `ScriptEngine` implementation.  The key must match the name exactly for the `ScriptEngine` to be constructed.  The value paired with this key is itself a `Map` of configuration for that `ScriptEngine`.  If this value is not set, it will default to "gremlin-groovy". |_gremlin-groovy_
|scriptEngines.<name>.imports |A comma separated list of classes/packages to make available to the `ScriptEngine`. |_none_
|scriptEngines.<name>.staticImports |A comma separated list of "static" imports to make available to the `ScriptEngine`. |_none_
|scriptEngines.<name>.scripts |A comma separated list of script files to execute on `ScriptEngine` initialization. `Graph` and `TraversalSource` instance references produced from scripts will be stored globally in Gremlin Server, therefore it is possible to use initialization scripts to add Traversal Strategies or create entirely new `Graph` instances all together. Instantiating a `LifeCycleHook` in a script provides a way to execute scripts when Gremlin Server starts and stops.|_none_
|scriptEngines.<name>.config |A `Map` of configuration settings for the `ScriptEngine`.  These settings are dependent on the `ScriptEngine` implementation being used. |_none_
|scriptEvaluationTimeout |The amount of time in milliseconds before a script evaluation and iteration of result times out. This feature can be turned off by setting the value to `0`. |30000
|serializers |A `List` of `Map` settings, where each `Map` represents a `MessageSerializer` implementation to use along with its configuration. If this value is not set, then Gremlin Server will configure with GraphSON and Gryo but will not register any `ioRegistries` for configured graphs. |_empty_
|serializers[X].className |The full class name of the `MessageSerializer` implementation. |_none_
|serializers[X].config |A `Map` containing `MessageSerializer` specific configurations. |_none_
|ssl.enabled |Determines if SSL is turned on or not. |false
|ssl.keyCertChainFile |The X.509 certificate chain file in PEM format. If this value is not present and `ssl.enabled` is `true` a self-signed certificate will be used (not suitable for production). |_none_
|ssl.keyFile |The `PKCS#8` private key file in PEM format. If this value is not present and `ssl.enabled` is `true` a self-signed certificate will be used (not suitable for production). |_none_
|ssl.keyPassword |The password of the `keyFile` if it is password-protected |_none_
|ssl.needClientAuth | Optional. One of NONE, OPTIONAL, REQUIRE.  Enables client certificate authentication at the enforcement level specified. Can be used in combination with Authenticator. |_none_
|ssl.trustCertChainFile | Required when needClientAuth is OPTIONAL or REQUIRE. Trusted certificates for verifying the remote endpoint's certificate. The file should contain an X.509 certificate chain in PEM format. |_none_
|strictTransactionManagement |Set to `true` to require `aliases` to be submitted on every requests, where the `aliases` become the scope of transaction management. |false
|threadPoolBoss |The number of threads available to Gremlin Server for accepting connections. Should always be set to `1`. |1
|threadPoolWorker |The number of threads available to Gremlin Server for processing non-blocking reads and writes. |1
|useEpollEventLoop |try to use epoll event loops (works only on Linux os) instead of netty NIO. |false
|writeBufferHighWaterMark | If the number of bytes in the network send buffer exceeds this value then the channel is no longer writeable, accepting no additional writes until buffer is drained and the `writeBufferLowWaterMark` is met. |65536
|writeBufferLowWaterMark | Once the number of bytes queued in the network send buffer exceeds the `writeBufferHighWaterMark`, the channel will not become writeable again until the buffer is drained and it drops below this value. |65536
|=========================================================

See the <<metrics,Metrics>> section for more information on how to configure Ganglia and Graphite.

[[opprocessor-configurations]]
==== OpProcessor Configurations

An `OpProcessor` provides a way to plug-in handlers to Gremlin Server's processing flow. Gremlin Server uses this
plug-in system itself to expose the packaged functionality that it exposes. Configurations can be supplied to an
`OpProcessor` through the `processors` key in the Gremlin Server configuration file. Each `OpProcessor` can take a
`Map` of arguments which are specific to a particular implementation:

[source,yaml]
----
processors:
  - { className: org.apache.tinkerpop.gremlin.server.op.session.SessionOpProcessor, config: { sessionTimeout: 28800000 }}
----

The following sub-sections describe those configurations for each `OpProcessor` implementations supplied with Gremlin
Server.

===== SessionOpProcessor

The `SessionOpProcessor` provides a way to interact with Gremlin Server over a <<sessions,session>>.

[width="100%",cols="3,10,^2",options="header"]
|=========================================================
|Name |Description |Default
|maxParameters |Maximum number of parameters that can be passed on the request. |16
|perGraphCloseTimeout |Time in milliseconds to wait for each configured graph to close any open transactions when the session is killed. |10000
|sessionTimeout |Time in milliseconds before a session will time out. |28800000
|=========================================================

===== StandardOpProcessor

The `StandardOpProcessor` provides a way to interact with Gremlin Server without use of sessions and is the default
method for processing script evaluation requests.

[width="100%",cols="3,10,^2",options="header"]
|=========================================================
|Name |Description |Default
|maxParameters |Maximum number of parameters that can be passed on the request. |16
|=========================================================

[[traversalopprocessor]]
===== TraversalOpProcessor

The `TraversalOpProcessor` provides a way to use <<connecting-via-remotegraph,RemoteGraph>>.

[width="100%",cols="3,10,^2",options="header"]
|=========================================================
|Name |Description |Default
|cacheExpirationTime |Time in milliseconds before side-effects from a `Traversal` will be evicted. |60000
|cacheMaxSize |The maximum number of entries in the side-effect cache. |1000
|=========================================================

[[security]]
==== Security

image:gremlin-server-secure.png[width=175,float=right] Gremlin Server provides for several features that aid in the
security of the graphs that it exposes.  In particular it supports SSL for transport layer security, protective measures against
malicious script execution, and authentication.  SSL options are described in the configuration settings table in the
<<connecting-via-java, "Connecting via Java">> section. Script execution options are covered
<<script-execution, "at the end of this section">>. This section starts with authentication.


Gremlin Server supports a pluggable authentication framework using
link:https://en.wikipedia.org/wiki/Simple_Authentication_and_Security_Layer[SASL] (Simple Authentication and
Security Layer). Depending on the client used to connect to Gremlin Server, different authentication
mechanisms are accessible, see the table below.

[width="70%",cols="3,5,3",options="header"]
|=========================================================
|Client |Authentication mechanism |Availability
|HTTP |BASIC |3.0.0-incubating
1.3+v|Gremlin-Java/
Gremlin-Console |PLAIN SASL (username/password) |3.0.0-incubating
|Pluggable SASL |3.0.0-incubating
|GSSAPI SASL (Kerberos) |3.3.0
|Gremlin-Python |PLAIN SASL |3.2.2
|Gremlin-Javascript |PLAIN SASL |3.3.0
|=========================================================

By default, Gremlin Server is configured to allow all requests to be processed (i.e. no authentication).  To enable
authentication, Gremlin Server must be configured with an `Authenticator` implementation in its YAML file.  Gremlin
Server comes packaged with two implementations called `SimpleAuthenticator` for plain text authentication using HTTP BASIC or
PLAIN SASL and `Krb5Authenticator` for Kerberos authentication using GSSAPI SASL.

===== Plain text authentication

The `SimpleAuthenticator` implements the "PLAIN" SASL mechanism (i.e. plain text) to authenticate a request.  It also
supports handling basic authentication requests from http clients. It validates
username/password pairs against a graph database, which must be provided to it as part of the configuration.

[source,yaml]
authentication: {
  authenticator: org.apache.tinkerpop.gremlin.server.auth.SimpleAuthenticator,
  config: {
    credentialsDb: conf/tinkergraph-credentials.properties}}

A quick way to get started with the `SimpleAuthenticator` is to use TinkerGraph for the "credentials graph" and the
"sample" credential graph that is packaged with the server.

[source,text]
----
$ bin/gremlin-server.sh conf/gremlin-server-secure.yaml
[INFO] GremlinServer -
         \,,,/
         (o o)
-----oOOo-(3)-oOOo-----

[INFO] GremlinServer - Configuring Gremlin Server from conf/gremlin-server-secure.yaml
...
[WARN] AbstractChannelizer - Enabling SSL with self-signed certificate (NOT SUITABLE FOR PRODUCTION)
[INFO] AbstractChannelizer - SSL enabled
[INFO] SimpleAuthenticator - Initializing authentication with the org.apache.tinkerpop.gremlin.server.auth.SimpleAuthenticator
[INFO] SimpleAuthenticator - CredentialGraph initialized at CredentialGraph{graph=tinkergraph[vertices:1 edges:0]}
[INFO] GremlinServer$1 - Gremlin Server configured with worker thread pool of 1, gremlin pool of 8 and boss thread pool of 1.
[INFO] GremlinServer$1 - Channel started at port 8182.
----

In addition to configuring the authenticator, `gremlin-server-secure.yaml` also enables SSL with a self-signed
certificate.  As SSL is enabled on the server it must also be enabled on the client when connecting.  To connect to
Gremlin Server with `gremlin-driver`, set the `credentials` and `enableSsl` when constructing the `Cluster`.

[source,java]
Cluster cluster = Cluster.build().credentials("stephen", "password")
                                 .enableSsl(true).create();

If connecting with Gremlin Console, which utilizes `gremlin-driver` for remote script execution, use the provided
`conf/remote-secure.yaml` file when defining the remote.  That file contains configuration for the username and
password as well as enablement of SSL from the client side.

Similarly, Gremlin Server can be configured for HTTP and security.

[source,text]
----
$ bin/gremlin-server.sh conf/gremlin-server-rest-secure.yaml
[INFO] GremlinServer -
         \,,,/
         (o o)
-----oOOo-(3)-oOOo-----

[INFO] GremlinServer - Configuring Gremlin Server from conf/gremlin-server-secure.yaml
...
[WARN] AbstractChannelizer - Enabling SSL with self-signed certificate (NOT SUITABLE FOR PRODUCTION)
[INFO] AbstractChannelizer - SSL enabled
[INFO] SimpleAuthenticator - Initializing authentication with the org.apache.tinkerpop.gremlin.server.auth.SimpleAuthenticator
[INFO] SimpleAuthenticator - CredentialGraph initialized at CredentialGraph{graph=tinkergraph[vertices:1 edges:0]}
[INFO] GremlinServer$1 - Gremlin Server configured with worker thread pool of 1, gremlin pool of 8 and boss thread pool of 1.
[INFO] GremlinServer$1 - Channel started at port 8182.
----

Once the server has started, issue a request passing the credentials with an `Authentication` header, as described in link:http://tools.ietf.org/html/rfc2617#section-2[RFC2617]. Here's a HTTP Basic authentication example with cURL:

[source,text]
curl -X POST --insecure -u stephen:password -d "{\"gremlin\":\"100-1\"}" "https://localhost:8182"

[[credentials-dsl]]
===== Credentials Graph DSL

The "credentials graph", which has been mentioned in previous sections, is used by Gremlin Server to hold the list of
users who can authenticate to the server.  It is possible to use virtually any `Graph` instance for this task as long
as it complies to a defined schema. The credentials graph stores users as vertices with the `label` of "user".  Each
"user" vertex has two properties: `username` and `password`.  Naturally, these are both `String` values.  The password
must not be stored in plain text and should be hashed.

IMPORTANT: Be sure to define an index on the `username` property, as this will be used for lookups.  If supported by
the `Graph`, consider specifying a unique constraint as well.

To aid with the management of a credentials graph, Gremlin Server provides a Gremlin Console plugin which can be
used to add and remove users so as to ensure that the schema is adhered to, thus ensuring compatibility with Gremlin
Server. In addition, as it is a plugin, it works naturally in the Gremlin Console as an extension of its
capabilities (though one could use it programmatically, if desired). This plugin is distributed with the Gremlin
Console so it does not have to be "installed". It does however need to be activated:

[source,groovy]
gremlin> :plugin use tinkerpop.credentials
==>tinkerpop.credentials activated

Please see the example usage as follows:

[gremlin-groovy]
----
graph = TinkerGraph.open()
graph.createIndex("username",Vertex.class)
credentials = graph.traversal(CredentialTraversalSource.class)
credentials.user("stephen","password")
credentials.user("daniel","better-password")
credentials.user("marko","rainbow-dash")
credentials.users("marko").valueMap()
credentials.users().count()
credentials.users("daniel").drop()
credentials.users().count()
----

NOTE: The Credentials DSL is built using TinkerPop's DSL Annotation Processor described <<gremlin-java-dsl,here>>.

IMPORTANT: In the above example, an empty in-memory TinkerGraph was used for demonstrating the API of the DSL.
Obviously, this data will not be retained and usable with Gremlin Server. It would be important to configure
TinkerGraph to persist that data or to manually persist it (e.g. write the graph data to Gryo) once changes are
complete. Alternatively, use a persistent graph to hold the credentials and configure Gremlin Server accordingly.

[[krb5authenticator]]
===== Kerberos Authentication

The `Krb5Authenticator` implements the "GSSAPI" SASL mechanism (i.e. Kerberos) to authenticate a request from a Gremlin
client.  It can be applied in an existing Kerberos environment and validates whether a
link:https://http://www.roguelynn.com/words/explain-like-im-5-kerberos/[valid authentication proof and service ticket are
offered].

[source,yaml]
authentication: {
  className: org.apache.tinkerpop.gremlin.server.auth.Krb5Authenticator,
  config: {
    principal: gremlinserver/hostname.your.org@YOUR.REALM,
    keytab: /etc/security/keytabs/gremlinserver.service.keytab}}

Krb5Authenticator needs a Kerberos service principal and a keytab that holds the secret key for that principal. The keytab
location and service name, e.g. gremlinserver, are free to be chosen, but Gremlin clients have to specify this service name
as the `protocol`. For Gremlin-Console the `protocol` is an entry in the remote.yaml file, for Gremlin-java the client builder
has a `protocol()` method.

In addition to the `protocol`, the Gremlin client needs to specify a `jaasEntry`, an entry in the
link:https://en.wikipedia.org/wiki/Java_Authentication_and_Authorization_Service[JAAS] configuration file. Gremlin-Console
comes with a sample gremlin-jaas.conf file with a `GremlinConsole` jaasEntry:

[source, jaas]
GremlinConsole {
  com.sun.security.auth.module.Krb5LoginModule required
  doNotPrompt=true
  useTicketCache=true;
};

This configuration tells Gremlin-Console to pass authentication requests from gremlin-server to the Krb5LoginModule, which is
part of the java standard library.  The Krb5LoginModule does not prompt the user for a username and password but uses the ticket cache that
is normally refreshed when a user logs in to a host within the Kerberos realm.

Finally, the Gremlin client needs the location of the JAAS configuration file to be passed as a system property to the JVM. For
Gremlin-Console the easiest way to do this is to pass it to the run script via the JAVA_OPTIONS environment property:

[source, bash]
export JAVA_OPTIONS="$JAVA_OPTIONS -Djava.security.auth.login.config=conf/gremlin-jaas.conf"

[[script-execution]]
===== Protecting Script Execution

It is important to remember that Gremlin Server exposes `GremlinScriptEngine` instances that allows for remote execution
of arbitrary code on the server.  Obviously, this situation can represent a security risk or, more minimally, provide
ways for "bad" scripts to be inadvertently executed. A simple example of a "valid" Gremlin script that would cause
some problems would be, `while(true) {}`, which would consume a thread in the Gremlin pool indefinitely, thus
preventing it from serving other requests.  Sending enough of these kinds of scripts would eventually consume all
available threads and Gremlin Server would stop responding.

Scripts have access to the full power of their language and the JVM on which they are running. This means that they
can access certain APIs that have nothing to do with Gremlin itself, such as `java.lang.System` or the `java.io`
and `java.net` packages. Scripts offer developers a lot of flexibility, but having that flexibility comes at the cost
of safety. A Gremlin Server instance that is not secured appropriately provides for a big security risk.

The previous sections discussed methods for securing Gremlin Server through authentication and encryption, which is a
good first step in protection. Another layer of protection comes in the form of specific configurations for the
`GremlinGroovyScriptEngine`.  A user can configure the script engine with a `GroovyCompilerGremlinPlugin`
implementation. Consider the basic configuration from the Gremlin Server YAML file:

[source,yaml]
----
scriptEngines: {
  gremlin-groovy: {
    plugins: { org.apache.tinkerpop.gremlin.server.jsr223.GremlinServerGremlinPlugin: {},
               org.apache.tinkerpop.gremlin.tinkergraph.jsr223.TinkerGraphGremlinPlugin: {},
               org.apache.tinkerpop.gremlin.jsr223.ImportGremlinPlugin: {classImports: [java.lang.Math], methodImports: [java.lang.Math#*]},
               org.apache.tinkerpop.gremlin.jsr223.ScriptFileGremlinPlugin: {files: [scripts/empty-sample.groovy]}}}}
----

This configuration can be expaded to include a the `GroovyCompilerGremlinPlugin`:

[source,yaml]
----
scriptEngines: {
  gremlin-groovy: {
<<<<<<< HEAD
    plugins: { org.apache.tinkerpop.gremlin.server.jsr223.GremlinServerGremlinPlugin: {},
               org.apache.tinkerpop.gremlin.tinkergraph.jsr223.TinkerGraphGremlinPlugin: {}
               org.apache.tinkerpop.gremlin.jsr223.ImportGremlinPlugin: {classImports: [java.lang.Math], methodImports: [java.lang.Math#*]},
               org.apache.tinkerpop.gremlin.jsr223.ScriptFileGremlinPlugin: {files: [scripts/empty-sample-secure.groovy]},
               org.apache.tinkerpop.gremlin.groovy.jsr223.GroovyCompilerGremlinPlugin: {timedInterrupt: 10000}}}}
----

This configuration sets up the script engine with to ensure that loops (like `while`) can only execute for `10000`
milliseconds.  With this configuration in place, a remote execution as follows, now times out rather than consuming
the thread continuously:
=======
    imports: [java.lang.Math],
    staticImports: [java.lang.Math.PI],
    scripts: [scripts/empty-sample.groovy],
    config: {
      compilerCustomizerProviders: {
        "org.apache.tinkerpop.gremlin.groovy.jsr223.customizer.ThreadInterruptCustomizerProvider":[] }}}}

This configuration sets up the script engine with a `CompilerCustomizerProvider` implementation.  The
`ThreadInterruptCustomizerProvider` injects checks that ensure that loops (like `while`) respect thread interruption
requests. Note that the empty square brackets following the declaration of the `ThreadInterruptCustomizerProvider`
are for parameters - this particular `CustomizerProvider` takes no arguments to enable it. With this configuration in
place and assuming the `scriptEvaluationTimeout` is set to `30000` milliseconds, consider the following remote
execution:
>>>>>>> 2495e8e0

[source,groovy]
----
gremlin> :remote connect tinkerpop.server conf/remote.yaml
==>Configured localhost/127.0.0.1:8182
gremlin> :> while(true) { }
Script evaluation exceeded the configured 'scriptEvaluationTimeout' threshold of 30000 ms or evaluation was otherwise cancelled directly for request [while(true) { }]
----

The `GroovyCompilerGremlinPlugin` has a number of configuration options:

[width="100%",cols="3,10a",options="header"]
|=========================================================
|Customizer |Description
<<<<<<< HEAD
|`compilation` |Allows for three configurations: `COMPILE_STATIC`, `TYPE_CHECKED` or `NONE` (default). When configured with `COMPILE_STATIC` or `TYPE_CHECKED` it applies `CompileStatic` or `TypeChecked` annotations (respectively) to incoming scripts thus removing dynamic dispatch. More information about static compilation can be found link:http://docs.groovy-lang.org/latest/html/documentation/#_static_compilation[here] and additional information on `TypeChecked` usage can be found link:http://docs.groovy-lang.org/latest/html/documentation/#_the_code_typechecked_code_annotation[here].
|`compilerConfigurationOptions` |Allows configuration of the Groovy `CompilerConfiguration` object by taking a `Map` of key/value pairs where the "key" is a property to set on the `CompilerConfiguration`.
|`enableThreadInterrupt` |Injects checks for thread interruption, thus allowing the thread to potentially respect calls to `Thread.interrupt()`
|`expectedCompilationTime` |The amount of time in milliseconds a script is allowed to compile before a warning message is sent to the logs.
|`extensions` | This setting is for use when `compilation` is configured with `COMPILE_STATIC` or `TYPE_CHECKED` and accepts a comma separated list of link:http://docs.groovy-lang.org/latest/html/documentation/#Typecheckingextensions-Workingwithextensions[type checking extensions] that can have the effect of securing calls to various methods.
|`timedInterrupt` |Injects checks into loops to interrupt them if they exceed the configured timeout in milliseconds.
=======
|`CompileStaticCustomizerProvider` |Applies `CompileStatic` annotations to incoming scripts thus removing dynamic dispatch. More information about static compilation can be found in the link:http://docs.groovy-lang.org/latest/html/documentation/#_static_compilation[Groovy Documentation].  It is possible to configure this `CustomizerProvider` by specifying a comma separated list of link:http://docs.groovy-lang.org/latest/html/documentation/#Typecheckingextensions-Workingwithextensions[type checking extensions] that can have the effect of securing calls to various methods.
|`CompilationOptionsCustomizerProvider` |The amount of time a script is allowed to compile before a warning message is sent to the logs.
|`ConfigurationCustomizerProvider` |Allows configuration of the Groovy `CompilerConfiguration` object by taking a `Map` of key/value pairs where the "key" is a property to set on the `CompilerConfiguration`.
|`ThreadInterruptCustomizerProvider` |Injects checks for thread interruption, thus allowing the thread to potentially respect calls to `Thread.interrupt()`
|`TypeCheckedCustomizerProvider` |Similar to the above mentioned, `CompileStaticCustomizerProvider`, the `TypeCheckedCustomizerProvider` injects `TypeChecked` annotations to incoming scripts.  More information on the nature of this annotation can be found in the link:http://docs.groovy-lang.org/latest/html/documentation/#_the_code_typechecked_code_annotation[Groovy Documentation].  It too takes a comma separated list of link:http://docs.groovy-lang.org/latest/html/documentation/#Typecheckingextensions-Workingwithextensions[type checking extensions].
>>>>>>> 2495e8e0
|=========================================================

NOTE: Consult the latest link:http://docs.groovy-lang.org/latest/html/documentation/#_typing[Groovy Documentation]
for information on the differences. It is important to understand the impact that these configuration will have on
submitted scripts before enabling this feature.

To provide some basic out-of-the-box protections against troublesome scripts, the following configuration can be used:

[source,yaml]
----
scriptEngines: {
  gremlin-groovy: {
<<<<<<< HEAD
    plugins: { org.apache.tinkerpop.gremlin.server.jsr223.GremlinServerGremlinPlugin: {},
               org.apache.tinkerpop.gremlin.tinkergraph.jsr223.TinkerGraphGremlinPlugin: {}
               org.apache.tinkerpop.gremlin.groovy.jsr223.GroovyCompilerGremlinPlugin: {enableThreadInterrupt: true, timedInterrupt: 10000, compilation: COMPILE_STATIC, extensions: org.apache.tinkerpop.gremlin.groovy.jsr223.customizer.SimpleSandboxExtension},
               org.apache.tinkerpop.gremlin.jsr223.ImportGremlinPlugin: {classImports: [java.lang.Math], methodImports: [java.lang.Math#*]},
               org.apache.tinkerpop.gremlin.jsr223.ScriptFileGremlinPlugin: {files: [scripts/empty-sample-secure.groovy]}}}}
----
=======
    imports: [java.lang.Math],
    staticImports: [java.lang.Math.PI],
    scripts: [scripts/empty-sample.groovy],
    config: {
      compilerCustomizerProviders: {
        "org.apache.tinkerpop.gremlin.groovy.jsr223.customizer.ThreadInterruptCustomizerProvider":[],
        "org.apache.tinkerpop.gremlin.groovy.jsr223.customizer.CompilationOptionsCustomizerProvider":[8000],
        "org.apache.tinkerpop.gremlin.groovy.jsr223.customizer.CompileStaticCustomizerProvider":["org.apache.tinkerpop.gremlin.groovy.jsr223.customizer.SimpleSandboxExtension"]}}}}

NOTE: The above configuration could also use the `TypeCheckedCustomizerProvider` in place of the
`CompileStaticCustomizerProvider`.  The differences between `TypeChecked` and `CompileStatic` are beyond the scope of
this documentation.  Consult the latest link:http://docs.groovy-lang.org/latest/html/documentation/#_typing[Groovy Documentation]
for information on the differences. It is important to understand the impact that these configuration will have on
submitted scripts before enabling this feature.

NOTE: The import of classes to the script engine is handled by the `ImportCustomizerProvider`.  As the concept of
"imports" is a first-class citizen (i.e. has its own configuration options), it is not recommended that the
`ImportCustomizerProvider` be used as a configuration option to `compilerCustomizerProviders`.
>>>>>>> 2495e8e0

This configuration uses the `SimpleSandboxExtension`, which blacklists calls to methods on the `System` class,
thereby preventing someone from remotely killing the server:

[source,groovy]
----
gremlin> :> System.exit(0)
Script8.groovy: 1: [Static type checking] - Not authorized to call this method: java.lang.System#exit(int)
 @ line 1, column 1.
   System.exit(0)
   ^

1 error
----

The `SimpleSandboxExtension` is by no means a "complete" implementation protecting against all manner of nefarious
scripts, but it does provide an example for how such a capability might be implemented.  A more complete implementation
is offered in the `FileSandboxExtension` which uses a configuration file to white list certain classes and methods.
The configuration file is YAML-based and an example is presented as follows:

[source,yaml]
----
autoTypeUnknown: true
methodWhiteList:
  - java\.lang\.Boolean.*
  - java\.lang\.Byte.*
  - java\.lang\.Character.*
  - java\.lang\.Double.*
  - java\.lang\.Enum.*
  - java\.lang\.Float.*
  - java\.lang\.Integer.*
  - java\.lang\.Long.*
  - java\.lang\.Math.*
  - java\.lang\.Number.*
  - java\.lang\.Object.*
  - java\.lang\.Short.*
  - java\.lang\.String.*
  - java\.lang\.StringBuffer.*
  - java\.lang\.System#currentTimeMillis\(\)
  - java\.lang\.System#nanoTime\(\)
  - java\.lang\.Throwable.*
  - java\.lang\.Void.*
  - java\.util\..*
  - org\.codehaus\.groovy\.runtime\.DefaultGroovyMethods.*
  - org\.codehaus\.groovy\.runtime\.InvokerHelper#runScript\(java\.lang\.Class,java\.lang\.String\[\]\)
  - org\.codehaus\.groovy\.runtime\.StringGroovyMethods.*
  - groovy\.lang\.Script#<init>\(groovy.lang.Binding\)
  - org\.apache\.tinkerpop\.gremlin\.structure\..*
  - org\.apache\.tinkerpop\.gremlin\.process\..*
  - org\.apache\.tinkerpop\.gremlin\.process\.computer\..*
  - org\.apache\.tinkerpop\.gremlin\.process\.computer\.bulkloading\..*
  - org\.apache\.tinkerpop\.gremlin\.process\.computer\.clustering\.peerpressure\.*
  - org\.apache\.tinkerpop\.gremlin\.process\.computer\.ranking\.pagerank\.*
  - org\.apache\.tinkerpop\.gremlin\.process\.computer\.traversal\..*
  - org\.apache\.tinkerpop\.gremlin\.process\.traversal\..*
  - org\.apache\.tinkerpop\.gremlin\.process\.traversal\.dsl\.graph\..*
  - org\.apache\.tinkerpop\.gremlin\.process\.traversal\.engine\..*
  - org\.apache\.tinkerpop\.gremlin\.server\.util\.LifeCycleHook.*
staticVariableTypes:
  graph: org.apache.tinkerpop.gremlin.structure.Graph
  g: org.apache.tinkerpop.gremlin.process.traversal.dsl.graph.GraphTraversalSource
----

There are three keys in this configuration file that control different aspects of the sandbox:

. `autoTypeUnknown` - When set to `true`, unresolved variables are typed as `Object`.
. `methodWhiteList` - A white list of classes and methods that follow a regex pattern which can then be matched against
method descriptors to determine if they can be executed.  The method descriptor is the fully-qualified class name
of the method, its name and parameters. For example, `Math.ceil` would have a descriptor of
`java.lang.Math#ceil(double)`.
. `staticVariableTypes` - A list of variables that will be used in the `ScriptEngine` for which the types are
always known.  In the above example, the variable "graph" will always be bound to a `Graph` instance.

At Gremlin Server startup, the `FileSandboxExtension` looks in the root of Gremlin Server installation directory for a
file called `sandbox.yaml` and configures itself.  To use a file in a different location set the
`gremlinServerSandbox` system property to the location of the file (e.g. `-DgremlinServerSandbox=conf/my-sandbox.yaml`).

The `FileSandboxExtension` provides for a basic configurable security function in Gremlin Server. More complex
sandboxing implementations can be developed by using this white listing model and extending from the
`AbstractSandboxExtension`.

A final thought on the topic of `GroovyCompilerGremlinPlugin` implementation is that it is not just for
"security" (though is is demonstrated in that capacity here).  It can be used for a variety of features that
can fine tune the Groovy compilation process.  Read more about compilation customization in the
link:http://docs.groovy-lang.org/latest/html/documentation/#compilation-customizers[Groovy Documentation].

==== Serialization

Gremlin Server can accept requests and return results using different serialization formats.  Serializers implement the
`MessageSerializer` interface. In doing so, they express the list of mime types they expect to support. When
configuring multiple serializers it is possible for two or more serializers to support the same mime type. Such a
situation may be common with a generic mime type such as `application/json`. Serializers are added in the order that
they are encountered in the configuration file and the first one added for a specific mime type will not be overridden
by other serializers that also support it.

The format of the serialization is configured by the `serializers` setting described in the table above.  Note that
some serializers have additional configuration options as defined by the `serializers[X].config` setting.  The
`config` setting is a `Map` where the keys and values get passed to the serializer at its initialization.  The
available and/or expected keys are dependent on the serializer being used.  Gremlin Server comes packaged with two
different serializers: GraphSON and Gryo.

===== GraphSON

The GraphSON serializer produces human readable output in JSON format and is a good configuration choice for those
trying to use TinkerPop from non-JVM languages.  JSON obviously has wide support across virtually all major
programming languages and can be consumed by a wide variety of tools.

[source,yaml]
----
  - { className: org.apache.tinkerpop.gremlin.driver.ser.GraphSONMessageSerializerV1d0 }
  - { className: org.apache.tinkerpop.gremlin.driver.ser.GraphSONMessageSerializerV2d0 }
----

The above configuration represents the default serialization under the `application/json` MIME type and produces JSON
consistent with standard JSON data types.  It has the following configuration option:

[width="100%",cols="3,10,^2",options="header"]
|=========================================================
|Key |Description |Default
|ioRegistries |A list of `IoRegistry` implementations to be applied to the serializer. |_none_
|=========================================================

[source,yaml]
  - { className: org.apache.tinkerpop.gremlin.driver.ser.GraphSONMessageSerializerGremlinV1d0 }

When the standard JSON data types are not enough (e.g. need to identify the difference between `double` and `float`
data types), the above configuration will embed types into the JSON itself.  The type embedding uses standard Java
type names, so interpretation from non-JVM languages will be required.  It has the MIME type of
`application/vnd.gremlin-v1.0+json` and the following configuration options:

[width="100%",cols="3,10,^2",options="header"]
|=========================================================
|Key |Description |Default
|ioRegistries |A list of `IoRegistry` implementations to be applied to the serializer. |_none_
|=========================================================

===== Gryo

The Gryo serializer utilizes Kryo-based serialization which produces a binary output.  This format is best consumed
by JVM-based languages.

[source,yaml]
  - { className: org.apache.tinkerpop.gremlin.driver.ser.GryoMessageSerializerGremlinV1d0 }

It has the MIME type of `application/vnd.gremlin-v1.0+gryo` and the following configuration options:

[width="100%",cols="3,10,^2",options="header"]
|=========================================================
|Key |Description |Default
|bufferSize |The maximum size of the Kryo buffer for use on a single object being serialized.  Increasing this value will correct `KryoException` errors that complain of "Buffer too small". |_4096_
|classResolverSupplier |The fully qualified classname of a custom `Supplier<ClassResolver>` which will be used when constructing `Kryo` instances. There is no direct default for this setting, but without a setting the `GryoClassResolver` is used. |_none_
|custom |A list of classes with custom kryo `Serializer` implementations related to them in the form of `<class>;<serializer-class>`. |_none_
|ioRegistries |A list of `IoRegistry` implementations to be applied to the serializer. |_none_
|serializeResultToString |When set to `true`, results are serialized by first calling `toString()` on each object in the result list resulting in an extended MIME Type of `application/vnd.gremlin-v1.0+gryo-stringd`.  When set to `false` Kryo-based serialization is applied. |_false_
|=========================================================

As described above, there are multiple ways in which to register serializers for Kryo-based serialization.  These
configurations can be used in conjunction with one another where there is a specific ordering to how the configurations
are applied.  The `userMapperFromGraph` setting is applied first, followed by any `ioRegistries` and finalized by the
`custom` setting.

Those configuring or implementing a `Supplier<ClassResolver>` should consider this an "advanced" option and typically
important to use cases where server types need to be coerced to client types (i.e. a type is available on the server
but not on the client).  Implementations should typically instantiate `ClassResolver` implementations that are
extensions of the `GryoClassResolver` as this class is important to most serialization tasks in TinkerPop.

[[metrics]]
==== Metrics

Gremlin Server produces metrics about its operations that can yield some insight into how it is performing. These
metrics are exposed in a variety of ways:

* Directly to the console where Gremlin Server is running
* CSV file
* link:http://ganglia.info/[Ganglia]
* link:http://graphite.wikidot.com/[Graphite]
* link:http://www.slf4j.org/[SLF4j]
* link:https://en.wikipedia.org/wiki/Java_Management_Extensions[JMX]

The configuration of each of these outputs is described in the Gremlin Server <<_configuring_2, Configuring>> section.
Note that Graphite and Ganglia are not included as part of the Gremlin Server distribution and must be installed
to the server manually.

[source,text]
----
bin/gremlin-server.sh install com.codahale.metrics metrics-ganglia 3.0.2
bin/gremlin-server.sh install com.codahale.metrics metrics-graphite 3.0.2
----

WARNING: Gremlin Server is built to work with Metrics 3.0.2. Usage of other versions may lead to unexpected problems.

NOTE: Installing Ganglia will include `org.acplt:oncrpc`, which is an LGPL licensed dependency.

Regardless of the output, the metrics gathered are the same. Each metric is prefixed with
`org.apache.tinkerpop.gremlin.server.GremlinServer` and the following metrics are reported:

* `sessions` - the number of sessions open at the time the metric was last measured.
* `errors` - the number of total errors, mean rate, as well as the 1, 5, and 15-minute error rates.
* `op.eval` - the number of script evaluations, mean rate, 1, 5, and 15 minute rates, minimum, maximum, median, mean,
and standard deviation evaluation times, as well as the 75th, 95th, 98th, 99th and 99.9th percentile evaluation times
(note that these time apply to both sessionless and in-session requests).
* `op.traversal` - the number of `Traversal` executions, mean rate, 1, 5, and 15 minute rates, minimum, maximum, median,
mean, and standard deviation evaluation times, as well as the 75th, 95th, 98th, 99th and 99.9th percentile evaluation
times.
* `engine-name.session.session-id.*` - metrics related to different `GremlinScriptEngine` instances configured for
session-based requests where "engine-name" will be the actual name of the engine, such as "gremlin-groovy" and
"session-id" will be the identifier for the session itself.
* `engine-name.sessionless.*` - metrics related to different `GremlinScriptEngine` instances configured for sessionless
requests where "engine-name" will be the actual name of the engine, such as "gremlin-groovy".

==== As A Service

Gremlin server can be configured to run as a service.

===== Init.d (SysV)

Link `bin/gremlin-server.sh` to `init.d`
Be sure to set RUNAS to the service user in `bin/gremlin-server.conf`

[source,bash]
----
# Install
ln -s /path/to/apache-tinkerpop-gremlin-server-x.y.z/bin/gremlin-server.sh /etc/init.d/gremlin-server

# Systems with chkconfig/service. E.g. Fedora, Red Hat
chkconfig --add gremlin-server

# Start
service gremlin-server start

# Or call directly
/etc/init.d/gremlin-server restart

----

===== Systemd

To install, copy the service template below to /etc/systemd/system/gremlin.service
and update the paths `/path/to/apache-tinkerpop-gremlin-server` with the actual install path of Gremlin Server.

[source,bash]
----
[Unit]
Description=Apache TinkerPop Gremlin Server daemon
Documentation=http://tinkerpop.apache.org/
After=network.target

[Service]
Type=forking
ExecStart=/path/to/apache-tinkerpop-gremlin-server/bin/gremlin-server.sh start
ExecStop=/path/to/apache-tinkerpop-gremlin-server/bin/gremlin-server.sh stop
PIDFile=/path/to/apache-tinkerpop-gremlin-server/run/gremlin.pid

[Install]
WantedBy=multi-user.target
----


Enable the service with `systemctl enable gremlin-server`

Start the service with `systemctl start gremlin-server`


=== Best Practices

The following sections define best practices for working with Gremlin Server.

==== Tuning

image:gremlin-handdrawn.png[width=120,float=right] Tuning Gremlin Server for a particular environment may require some simple trial-and-error, but the following represent some basic guidelines that might be useful:

* Gremlin Server defaults to a very modest maximum heap size.  Consider increasing this value for non-trivial uses.
Maximum heap size (`-Xmx`) is defined with the `JAVA_OPTIONS` setting in `gremlin-server.conf`.
* When configuring the size of `threadPoolWorker` start with the default of `1` and increment by one as needed to a
maximum of `2*number of cores`.
* The "right" size of the `gremlinPool` setting is somewhat dependent on the type of scripts that will be processed
by Gremlin Server.  As requests arrive to Gremlin Server they are decoded and queued to be processed by threads in
this pool.  When this pool is exhausted of threads, Gremlin Server will continue to accept incoming requests, but
the queue will continue to grow.  If left to grow too large, the server will begin to slow.  When tuning around
this setting, consider whether the bulk of the scripts being processed will be "fast" or "slow", where "fast"
generally means being measured in the low hundreds of milliseconds and "slow" means anything longer than that.
* Scripts that are "slow" can really hurt Gremlin Server if they are not properly accounted for.  `ScriptEngine`
evaluations are blocking operations that aren't always easily interrupted, so once a "slow" script is being evaluated in
the context of a `ScriptEngine` it must finish its work.  Lots of "slow" scripts will eventually consume the
`gremlinPool` preventing other scripts from getting processed from the queue.
** To limit the impact of this problem, consider properly setting the `scriptEvaluationTimeout` to something "sane".
In other words, test the traversals being sent to Gremlin Server and determine the maximum time they take to evaluate
and iterate over results, then set the timeout value accordingly.
** Note that `scriptEvaluationTimeout` can only attempt to interrupt the evaluation on timeout.  It allows Gremlin
Server to "ignore" the result of that evaluation, which means the thread in the `gremlinPool` that did the evaluation
may still be consumed after the timeout if interruption does not succeed on the thread.
* Graph element serialization for `Vertex` and `Edge` can be expensive, as their data structures are complex given the
possible existence of multi-properties and meta-properties. When returning data from Gremlin Server only return the
data that is required. For example, if only two properties of a `Vertex` are needed then simply return the two rather
than returning the entire `Vertex` object itself. Even with an entire `Vertex`, it is typically much faster to issue
the query as `g.V(1).valueMap(true)` than `g.V(1)`, as the former returns a `Map` of the same data as a `Vertex`, but
without all the associated structure which can slow the response.

[[parameterized-scripts]]
==== Parameterized Scripts

image:gremlin-parameterized.png[width=150,float=left] Use script parameterization.  Period.  Gremlin Server caches
all scripts that are passed to it.  The cache is keyed based on the a hash of the script.  Therefore `g.V(1)` and
`g.V(2)` will be recognized as two separate scripts in the cache.  If that script is parameterized to `g.V(x)`
where `x` is passed as a parameter from the client, there will be no additional compilation cost for future requests
on that script.  Compilation of a script should be considered "expensive" and avoided when possible.

[source,java]
----
Cluster cluster = Cluster.open();
Client client = cluster.connect();

Map<String,Object> params = new HashMap<>();
params.put("x",4);
client.submit("[1,2,3,x]", params);
----

The more parameters that are used in a script the more expensive the compilation step becomes. Gremlin Server has a
`OpProcessor` setting called `maxParameters`, which is mentioned in the <<opprocessor-configurations,OpProcessor Configuration>>
section. It controls the maximum number of parameters that can be passed to the server for script evaluation purposes.
Use of this setting can prevent accidental long run compilations, which individually are not terribly oppressive to
the server, but taken as a group under high concurrency would be considered detrimental.

==== Properties of Elements

It was mentioned above at the start of this "Best Practices" section that serialization of graph elements (i.e.
`Vertex`, `Edge`, and `VertexProperty`) can be expensive and that it is best to only return the data that is required
by the requesting system. This point begs for further clarification as there are a number of ways to use and configure
Gremlin Server which might influence its interpretation.

To begin to discuss these nuances, first consider the method of making requests to Gremlin Server: script or bytecode.
For scripts, that will mean that users are sending string representation of Gremlin to the server directly through a
driver over websockets or through the HTTP. For bytecode, users will be utilize a <<gremlin-variants, Gremlin GLV>>
which will construct bytecode for them and submit the request to the server upon iteration of their traversal.

In either case, it is important to also consider the method of "detachment". Detachment refers to the manner in which
a graph element is disconnected from the graph for purpose of serialization. Depending on the case and configuration,
graph elements may be detached with or without properties. Cases where they include properties is generally referred
to as "detached elements" and cases where properties are not included are "reference elements".

With the type of request and detachment model in mind, it is now possible to discuss how best to consider element
properties in relation to them all in concert.

For script-based requests, users should take care when returning graph elements. By default, elements will be returned
as detached elements and will thus serialize with all properties that are bound to them. As such, Gryo and GraphSON
serializers will write all properties in the return payload. Script-based requests should definitely follow the best
practice of only returning the data required by the application.

NOTE: Gryo does have the exception for the `GryoMessageSerializerGremlinV1d0` with the `serializeResultToString`
option enabled, which will simply convert all results using the Java `toString()` method prior to serialization and
is typically only use by the Gremlin Console for remote sessions where the actual object from the server is not of use.

For bytecode-based requests, graph elements have reference detachment and thus only return the `id` and `label` of
the elements. While this approach alleviates a potential performance problem that the script approach exposes, it is
still important to follow the practice of being specific about the data that is required by the requesting application
as it won't arrive on the client side without that declaration.

Ultimately, the detachment model should have little impact to Gremlin usage if the best practice of specifying only
the data required by the application is adhered to. In other words, while there may be a difference in the contents
of return values for these traversals:

[source,java]
----
// properties returned from g.V().hasLabel('person') because this is using the
// Script API with full detachment
Cluster cluster = Cluster.open();
Client client = cluster.connect();
ResultSet results = client.submit("g.V().hasLabel('person')");

// no properties returned from g.V().hasLabel("person") because this is using
// Bytecode API with reference detachment
Graph graph = EmptyGraph.instance();
GraphTraversalSource g = graph.traversal().
                               withRemote('conf/remote-graph.properties');
List<Vertex> results = g.V().hasLabel("person").toList();
----

There is no difference if re-written using the best practice of requesting only the data the application needs:

[source,java]
----
Cluster cluster = Cluster.open();
Client client = cluster.connect();
ResultSet results = client.submit("g.V().hasLabel('person').valueMap(true,'name')");

Graph graph = EmptyGraph.instance();
GraphTraversalSource g = graph.traversal().
                               withRemote('conf/remote-graph.properties');
List<Vertex> results = g.V().hasLabel("person").valueMap(true,'name').toList();
----

Both of the above requests return a list of `Map` instances that contain the `id`, `label` and the "name" property.

==== Cache Management

If Gremlin Server processes a large number of unique scripts, the global function cache will grow beyond the memory
available to Gremlin Server and an `OutOfMemoryError` will loom.  Script parameterization goes a long way to solving
this problem and running out of memory should not be an issue for those cases.  If it is a problem or if there is no
script parameterization due to a given use case (perhaps using with use of <<sessions,sessions>>), it is possible to
better control the nature of the global function cache from the client side, by issuing scripts with a parameter to
help define how the garbage collector should treat the references.

The parameter is called `#jsr223.groovy.engine.keep.globals` and has four options:

* `hard` - available in the cache for the life of the JVM (default when not specified).
* `soft` - retained until memory is "low" and should be reclaimed before an `OutOfMemoryError` is thrown.
* `weak` - garbage collected even when memory is abundant.
* `phantom` - removed immediately after being evaluated by the `ScriptEngine`.

By specifying an option other than `hard`, an `OutOfMemoryError` in Gremlin Server should be avoided.  Of course,
this approach will come with the downside that functions could be garbage collected and thus removed from the
cache, forcing Gremlin Server to recompile later if that script is later encountered.

[source,java]
----
Cluster cluster = Cluster.open();
Client client = cluster.connect();

Map<String,Object> params = new HashMap<>();
params.put("x",4);
params.put("#jsr223.groovy.engine.keep.globals", "soft");
client.submit("[1,2,3,x]", params);
----

[[sessions]]
==== Considering Sessions

The preferred approach for issuing requests to Gremlin Server is to do so in a sessionless manner.  The concept of
"sessionless" refers to a request that is completely encapsulated within a single transaction, such that the script
in the request starts with a new transaction and ends with a closed transaction. Sessionless requests have automatic
transaction management handled by Gremlin Server, thus automatically opening and closing transactions as previously
described.  The downside to the sessionless approach is that the entire script to be executed must be known at the
time of submission so that it can all be executed at once.  This requirement makes it difficult for some use cases
where more control over the transaction is desired.

For such use cases, Gremlin Server supports sessions.  With sessions, the user is in complete control of the start
and end of the transaction. This feature comes with some additional expense to consider:

* Initialization scripts will be executed for each session created so any expense related to them will be established
each time a session is constructed.
* There will be one script cache per session, which obviously increases memory requirements.  The cache is not shared,
so as to ensure that a session has isolation from other session environments. As a result, if the same script is
executed in each session the same compilation cost will be paid for each session it is executed in.
* Each session will require its own thread pool with a single thread in it - this ensures that transactional
boundaries are managed properly from one request to the next.
* If there are multiple Gremlin Server instances, communication from the client to the server must be bound to the
server that the session was initialized in.  Gremlin Server does not share session state as the transactional context
of a `Graph` is bound to the thread it was initialized in.

To connect to a session with Java via the `gremlin-driver`, it is necessary to create a `SessionedClient` from the
`Cluster` object:

[source,java]
----
Cluster cluster = Cluster.open();  <1>
Client client = cluster.connect("sessionName"); <2>
----

<1> Opens a reference to `localhost` as <<connecting-via-java,previously shown>>.
<2> Creates a `SessionedClient` given the configuration options of the Cluster. The `connect()` method is given a
`String` value that becomes the unique name of the session. It is often best to simply use a `UUID` to represent
the session.

It is also possible to have Gremlin Server manage the transactions as is done with sessionless requests. The user is
in control of enabling this feature when creating the `SessionedClient`:

[source,java]
----
Cluster cluster = Cluster.open();
Client client = cluster.connect("sessionName", true);
----

Specifying `true` to the `connect()` method signifies that the `client` should make each request as one encapsulated
in a transaction. With this configuration of `client` there is no need to close a transaction manually.

When using this mode of the `SessionedClient` it is important to recognize that global variable state for the session
is not rolled-back on failure depending on where the failure occurs. For example, sending the following script would
create a variable "x" in global session scope that would be accessible on the next request:

[source,groovy]
x = 1

However, sending this script which explicitly throws an exception:

[source,groovy]
y = 2
throw new RuntimeException()

will result in an obvious failure during script evaluation and "y" will not be available to the next request. The
complication arises where the script evaluates successfully, but fails during result iteration or serialization. For
example, this script:

[source,groovy]
a = 1
g.addV()

would successfully evaluate and return a `Traversal`.  The variable "a" would be available on the next request. However,
if there was a failure in transaction management on the call to `commit()`, "a" would still be available to the next
request.

A session is a "heavier" approach to the simple "request/response" approach of sessionless requests, but is sometimes
necessary for a given use case.

[[considering-transactions]]
==== Considering Transactions

Gremlin Server performs automated transaction handling for "sessionless" requests (i.e. no state between requests) and
for "in-session" requests with that feature enabled. It will automatically commit or rollback transactions depending
on the success or failure of the request.

Another aspect of Transaction Management that should be considered is the usage of the `strictTransactionManagement`
setting.  It is `false` by default, but when set to `true`, it forces the user to pass `aliases` for all requests.
The aliases are then used to determine which graphs will have their transactions closed for that request. Running
Gremlin Server in this configuration should be more efficient when there are multiple graphs being hosted as
Gremlin Server will only close transactions on the graphs specified by the `aliases`. Keeping this setting `false`,
will simply have Gremlin Server close transactions on all graphs for every request.

[[considering-state]]
==== Considering State

With HTTP and any sessionless requests, there is no variable state maintained between requests.  Therefore,
when <<connecting-via-console,connecting with the console>>, for example, it is not possible to create a variable in
one command and then expect to access it in the next:

[source,groovy]
----
gremlin> :remote connect tinkerpop.server conf/remote.yaml
==>Configured localhost/127.0.0.1:8182
gremlin> :> x = 2
==>2
gremlin> :> 2 + x
No such property: x for class: Script4
Display stack trace? [yN] n
----

The same behavior would be seen with HTTP or when using sessionless requests through one of the Gremlin Server drivers.
If having this behavior is desireable, then <<sessions,consider sessions>>.

There is an exception to this notion of state not existing between requests and that is globally defined functions.
All functions created via scripts are global to the server.

[source,groovy]
----
gremlin> :> def subtractIt(int x, int y) { x - y }
==>null
gremlin> :> subtractIt(8,7)
==>1
----

If this behavior is not desirable there are several options.  A first option would be to consider using sessions. Each
session gets its own `ScriptEngine`, which maintains its own isolated cache of global functions, whereas sessionless
requests uses a single function cache. A second option would be to define functions as closures:

[source,groovy]
----
gremlin> :> multiplyIt = { int x, int y -> x * y }
==>Script7$_run_closure1@6b24f3ab
gremlin> :> multiplyIt(7, 8)
No signature of method: org.apache.tinkerpop.gremlin.groovy.jsr223.GremlinGroovyScriptEngine.multiplyIt() is applicable for argument types: (java.lang.Integer, java.lang.Integer) values: [7, 8]
Display stack trace? [yN]
----

When the function is declared this way, the function is viewed by the `ScriptEngine` as a variable rather than a global
function and since sessionless requests don't maintain state, the function is forgotten for the next request. A final
option would be to manage the `ScriptEngine` cache manually:

[source,bourne]
----
$ curl -X POST -d "{\"gremlin\":\"def divideIt(int x, int y){ x / y }\",\"bindings\":{\"#jsr223.groovy.engine.keep.globals\":\"phantom\"}}" "http://localhost:8182"
{"requestId":"97fe1467-a943-45ea-8fd6-9e889a6c9381","status":{"message":"","code":200,"attributes":{}},"result":{"data":[null],"meta":{}}}
$ curl -X POST -d "{\"gremlin\":\"divideIt(8, 2)\"}" "http://localhost:8182"
{"message":"Error encountered evaluating script: divideIt(8, 2)"}
----

In the above HTTP-based requests, the bindings contain a special parameter that tells the `ScriptEngine` cache to
immediately forget the script after execution. In this way, the function does not end up being globally available.

[[gremlin-server-docker-image]]
=== Docker Image

The Gremlin Server can also be started as a link:https://hub.docker.com/r/tinkerpop/gremlin-server/[Docker image]:

[source,text]
----
$ docker run tinkerpop/gremlin-server:x.y.z
[INFO] GremlinServer - 
         \,,,/
         (o o)
-----oOOo-(3)-oOOo-----

[INFO] GremlinServer - Configuring Gremlin Server from conf/gremlin-server.yaml
...
[INFO] GremlinServer$1 - Gremlin Server configured with worker thread pool of 1, gremlin pool of 4 and boss thread pool of 1.
[INFO] GremlinServer$1 - Channel started at port 8182.
----

By default, Gremlin Server listens on port 8182. So that port needs to be exposed if it should be reachable on the host:

[source,bash]
----
$ docker run -p 8182:8182 tinkerpop/gremlin-server:x.y.z
----

Arguments provided with `docker run` are forwarded to the script that starts Gremlin Server. This allows for example
to use an alternative config file:

[source,bash]
----
$ docker run tinkerpop/gremlin-server:x.y.z conf/gremlin-server-secure.yaml
----

[[gremlin-plugins]]
== Gremlin Plugins

image:gremlin-plugin.png[width=125]

Plugins provide a way to expand the features of Gremlin Console and Gremlin Server. The following sections describe
the plugins that are available directly from TinkerPop. Please see the
link:http://tinkerpop.apache.org/docs/x.y.z/dev/provider/#gremlin-plugins[Provider Documentation] for information on
how to develop custom plugins.

[[credentials-plugin]]
=== Credentials Plugin

image:gremlin-server.png[width=200,float=left] xref:gremlin-server[Gremlin Server] supports an authentication model
where user credentials are stored inside of a `Graph` instance.  This database can be managed with the
xref:credentials-dsl[Credentials DSL], which can be installed in the console via the Credentials Plugin.  This plugin
is packaged with the console, but is not enabled by default.

[source,groovy]
gremlin> :plugin use tinkerpop.credentials
==>tinkerpop.credentials activated

This plugin imports the appropriate classes for managing the credentials graph.

[[gephi-plugin]]
=== Gephi Plugin

image:gephi-logo.png[width=200, float=left] link:http://gephi.org/[Gephi] is an interactive visualization,
exploration, and analysis platform for graphs. The link:https://gephi.org/plugins/#/plugin/graphstreaming[Graph Streaming]
plugin for Gephi provides an API that can be leveraged to stream graph data to a running Gephi application. The Gephi
plugin for Gremlin Console utilizes this API to allow for graph and traversal visualization.

IMPORTANT: These instructions have been tested with Gephi 0.9.1 and Graph Streaming plugin 1.0.3.

The following instructions assume that Gephi has been download and installed.  It further assumes that the Graph
Streaming plugin has been installed (`Tools > Plugins`). The following instructions explain how to visualize a
`Graph` and `Traversal`.

In Gephi, create a new project with `File > New Project`.  In the lower left view, click the "Streaming" tab, open the
Master drop down, and right click `Master Server > Start` which starts the Graph Streaming server in Gephi and by
default accepts requests at `http://localhost:8080/workspace1`:

image::gephi-start-server.png[width=800]

IMPORTANT: The Gephi Streaming Plugin doesn't detect port conflicts and will appear to start the plugin successfully
even if there is something already active on that port it wants to connect to (which is 8080 by default).  Be sure
that there is nothing running on the port before Gephi will be using before starting the plugin.  Failing to do
this produce behavior where the console will appear to submit requests to Gephi successfully but nothing will
render.

WARNING: Do not skip the `File > New Project` step as it may prevent a newly started Gephi application from fully
enabling the streaming tab.

Start the xref:gremlin-console[Gremlin Console] and activate the Gephi plugin:

[gremlin-groovy]
----
:plugin use tinkerpop.gephi
graph = TinkerFactory.createModern()
:remote connect tinkerpop.gephi
:> graph
----

The above Gremlin session activates the Gephi plugin, creates the "modern" `TinkerGraph`, uses the `:remote` command
to setup a connection to the Graph Streaming server in Gephi (with default parameters that will be explained below),
and then uses `:submit` which sends the vertices and edges of the graph to the Gephi Streaming Server. The resulting
graph appears in Gephi as displayed in the left image below.

image::gephi-graph-submit.png[width=800]

NOTE: Issuing `:> graph` again will clear the Gephi workspace and then re-write the graph.  To manually empty the
workspace do `:> clear`.

Now that the graph is visualized in Gephi, it is possible to link:https://gephi.github.io/users/tutorial-layouts/[apply a layout algorithm],
change the size and/or color of vertices and edges, and display labels/properties of interest.  Further information
can be found in Gephi's tutorial on link:https://gephi.github.io/users/tutorial-visualization/[Visualization].
After applying the Fruchterman Reingold layout, increasing the node size, decreasing the edge scale, and displaying
the id, name, and weight attributes the graph looks as displayed in the right image above.

Visualization of a `Traversal` has a different approach as the visualization occurs as the `Traversal` is executing,
thus showing a real-time view of its execution.  A `Traversal` must be "configured" to operate in this format and for
that it requires use of the `visualTraversal` option on the `config` function of the `:remote` command:

[gremlin-groovy,modern]
----
:remote config visualTraversal graph                   <1>
traversal = vg.V(2).in().out('knows').
                    has('age',gt(30)).outE('created').
                    has('weight',gt(0.5d)).inV();[]    <2>
:> traversal                                           <3>
----

<1> Configure a "visual traversal" from your "graph" - this must be a `Graph` instance. This command will create a
new `TraversalSource` called "vg" that must be used to visualize any spawned traversals in Gephi.
<2> Define the traversal to be visualized. Note that ending the line with `;[]` simply prevents iteration of
the traversal before it is submitted.
<3> Submit the `Traversal` to visualize to Gephi.

When the `:>` line is called, each step of the `Traversal` that produces or filters vertices generates events to
Gephi. The events update the color and size of the vertices at that step with `startRGBColor` and `startSize`
respectively. After the first step visualization, it sleeps for the configured `stepDelay` in milliseconds. On the
second step, it decays the configured `colorToFade` of all the previously visited vertices in prior steps, by
multiplying the current `colorToFade` value for each vertex with the `colorFadeRate`.  Setting the `colorFadeRate`
value to `1.0` will prevent the color decay.  The screenshots below show how the visualization evolves over the four
steps:

image::gephi-traversal.png[width=1200]

To get a sense of how the visualization configuration parameters affect the output, see the example below:

[gremlin-groovy,modern]
----
:remote config startRGBColor [0.0,0.3,1.0]
:remote config colorToFade b
:remote config colorFadeRate 0.5
:> traversal
----

image::gephi-traversal-config.png[width=400]

The visualization configuration above starts with a blue color now (most recently visited), fading the blue color
(so that dark green remains on oldest visited), and fading the blue color more quickly so that the gradient from dark
green to blue across steps has higher contrast. The following table provides a more detailed description of the
Gephi plugin configuration parameters as accepted via the `:remote config` command:

[width="100%",cols="3,10,^2",options="header"]
|=========================================================
|Parameter |Description |Default
|workspace |The name of the workspace that your Graph Streaming server is started for. |workspace1
|host |The host URL where the Graph Streaming server is configured for. |localhost
|port |The port number of the URL that the Graph Streaming server is listening on. |8080
|sizeDecrementRate |The rate at which the size of an element decreases on each step of the visualization. |0.33
|stepDelay |The amount of time in milliseconds to pause between step visualizations. |1000
|startRGBColor |A size 3 float array of RGB color values which define the starting color to update most recently visited nodes with.  |[0.0,1.0,0.5]
|startSize |The size an element should be when it is most recently visited. |20
|colorToFade |A single char from the set `{r,g,b,R,G,B}` determining which color to fade for vertices visited in prior steps |g
|colorFadeRate |A float value in the range `(0.0,1.0]` which is multiplied against the current `colorToFade` value for prior vertices; a `1.0` value effectively turns off the color fading of prior step visited vertices |0.7
|visualTraversal |Creates a `TraversalSource` variable in the Console named `vg` which can be used for visualizing traversals. This configuration option takes two parameters.  The first is required and is the name of the `Graph` instance variable that will generate the `TraversalSource`.  The second parameter is the variable name that the `TraversalSource` should have when referenced in the Console.  If left unspecified, this value defaults to `vg`. |vg
|=========================================================

NOTE: This plugin is typically only useful to the Gremlin Console and is enabled in the there by default.

[[giraph-plugin]]
=== Giraph Plugin

image:giraph-logo.png[width=50,float=left]  The Giraph Plugin installs as part of `giraph-gremlin` and provides
a number of imports and utility functions to the environment within which it is used. Those classes and functions
provide the basis for supporting <<graphcomputer,OLAP based traversals>> using link:http://giraph.apache.org[Giraph].
This plugin is defined in greater detail in the <<giraphgraphcomputer,GiraphGraphComputer>> section and is typically
installed in conjuction with the <<hadoop-plugin,Hadoop-Plugin>>.

[[graph-plugins]]
=== Graph Plugins

This section does not refer to a specific Gremlin Plugin, but a class of them. Graph Plugins are typically created by
graph providers to make it easy to integrate their graph systems into Gremlin Console and Gremlin Server. As TinkerPop
provides two reference `Graph` implementations in <<tinkergraph-gremlin,TinkerGraph>> and <<neo4j-gremlin,Neo4j>>,
there is also one Gremlin Plugin for each of them.

The TinkerGraph plugin is installed and activated in the Gremlin Console by default and the sample configurations that
are supplied with the Gremlin Server distribution include the `TinkerGraphGremlinPlugin` as part of the default setup.
If using Neo4j, however, the plugin must be installed manually. Instructions for doing so can be found in the
<<neo4j-gremlin,Neo4j>> section.

[[hadoop-plugin]]
=== Hadoop Plugin

image:hadoop-logo-notext.png[width=100,float=left] The Hadoop Plugin installs as part of `hadoop-gremlin` and provides
a number of imports and utility functions to the environment within which it is used. Those classes and functions
provide the basis for supporting <<graphcomputer,OLAP based traversals>> with Gremlin. This plugin is defined in
greater detail in the <<hadoop-gremlin,Hadoop-Gremlin>> section.

[[server-plugin]]
=== Server Plugin

image:gremlin-server.png[width=200,float=left] xref:gremlin-server[Gremlin Server] remotely executes Gremlin scripts
that are submitted to it.  The Server Plugin provides a way to submit scripts to Gremlin Server for remote
processing.  Read more about the plugin and how it works in the Gremlin Server section on
<<connecting-via-console,Connecting via Console>>.

NOTE: This plugin is typically only useful to the Gremlin Console and is enabled in the there by default.

The Server Plugin for remoting with the Gremlin Console should not be confused with a plugin of similar name that is
used by the server. `GremlinServerGremlinPlugin` is typically only configured in Gremlin Server and provides a number
of imports that are required for writing <<starting-gremlin-server,initialization scripts>>.

[[spark-plugin]]
=== Spark Plugin

image:spark-logo.png[width=175,float=left] The Spark Plugin installs as part of `spark-gremlin` and provides
a number of imports and utility functions to the environment within which it is used. Those classes and functions
provide the basis for supporting <<graphcomputer,OLAP based traversals>> using link:http://spark.apache.org[Spark].
This plugin is defined in greater detail in the <<sparkgraphcomputer,SparkGraphComputer>> section and is typically
installed in conjuction with the <<hadoop-plugin,Hadoop-Plugin>>.

[[sugar-plugin]]
=== Sugar Plugin

image:gremlin-sugar.png[width=120,float=left] In previous versions of Gremlin-Groovy, there were numerous
link:http://en.wikipedia.org/wiki/Syntactic_sugar[syntactic sugars] that users could rely on to make their traversals
more succinct. Unfortunately, many of these conventions made use of link:http://docs.oracle.com/javase/tutorial/reflect/[Java reflection]
and thus, were not performant. In TinkerPop3, these conveniences have been removed in support of the standard
Gremlin-Groovy syntax being both inline with Gremlin-Java8 syntax as well as always being the most performant
representation. However, for those users that would like to use the previous syntactic sugars (as well as new ones),
there is `SugarGremlinPlugin` (a.k.a Gremlin-Groovy-Sugar).

IMPORTANT: It is important that the sugar plugin is loaded in a Gremlin Console session prior to any manipulations of
the respective TinkerPop3 objects as Groovy will cache unavailable methods and properties.

[source,groovy]
----
gremlin> :plugin use tinkerpop.sugar
==>tinkerpop.sugar activated
----

TIP: When using Sugar in a Groovy class file, add `static { SugarLoader.load() }` to the head of the file. Note that
`SugarLoader.load()` will automatically call `GremlinLoader.load()`.

==== Graph Traversal Methods

If a `GraphTraversal` property is unknown and there is a corresponding method with said name off of `GraphTraversal`
then the property is assumed to be a method call. This enables the user to omit `( )` from the method name. However,
if the property does not reference a `GraphTraversal` method, then it is assumed to be a call to `values(property)`.

[gremlin-groovy,modern]
----
g.V <1>
g.V.name <2>
g.V.outE.weight <3>
----

<1> There is no need for the parentheses in `g.V()`.
<2> The traversal is interpreted as `g.V().values('name')`.
<3> A chain of zero-argument step calls with a property value call.

==== Range Queries

The `[x]` and `[x..y]` range operators in Groovy translate to `RangeStep` calls.

[gremlin-groovy,modern]
----
g.V[0..2]
g.V[0..<2]
g.V[2]
----

==== Logical Operators

The `&` and `|` operator are overloaded in `SugarGremlinPlugin`. When used, they introduce the `AndStep` and `OrStep`
markers into the traversal. See <<and-step,`and()`>> and <<or-step,`or()`>> for more information.

[gremlin-groovy,modern]
----
g.V.where(outE('knows') & outE('created')).name <1>
t = g.V.where(outE('knows') | inE('created')).name; null <2>
t.toString()
t
t.toString()
----

<1> Introducing the `AndStep` with the `&` operator.
<2> Introducing the `OrStep` with the `|` operator.

==== Traverser Methods

It is rare that a user will ever interact with a `Traverser` directly. However, if they do, some method redirects exist
to make it easy.

[gremlin-groovy,modern]
----
g.V().map{it.get().value('name')}  // conventional
g.V.map{it.name}  // sugar
----

[[utilities-plugin]]
=== Utilities Plugin

The Utilities Plugin provides various functions, helper methods and imports of external classes that are useful in the console.

NOTE: The Utilities Plugin is enabled in the Gremlin Console by default.

[[benchmarking-and-profiling]]
==== Benchmarking and Profiling

The link:https://code.google.com/p/gperfutils/[GPerfUtils] library provides a number of performance utilities for
Groovy.  Specifically, these tools cover benchmarking and profiling.

Benchmarking allows execution time comparisons of different pieces of code. While such a feature is generally useful,
in the context of Gremlin, benchmarking can help compare traversal performance times to determine the optimal
approach.  Profiling helps determine the parts of a program which are taking the most execution time, yielding
low-level insight into the code being examined.

[gremlin-groovy,modern]
----
:plugin use tinkerpop.sugar // Activate sugar plugin for use in benchmark
benchmark{
 'sugar' {g.V(1).name.next()}
 'nosugar' {g.V(1).values('name').next()}
}.prettyPrint()
profile { g.V().iterate() }.prettyPrint()
----

[[describe-graph]]
==== Describe Graph

A good implementation of the Gremlin APIs will validate their features against the link:../dev/provider/#validating-with-gremlin-test[Gremlin test suite].
To learn more about a specific implementation's compliance with the test suite, use the `describeGraph` function.
The following shows the output for `HadoopGraph`:

[gremlin-groovy,modern]
----
describeGraph(HadoopGraph)
----

[[gremlin-archetypes]]
== Gremlin Archetypes

TinkerPop has a number of link:https://maven.apache.org/guides/introduction/introduction-to-archetypes.html[Maven archetypes],
which provide example project templates to quickly get started with TinkerPop. The available archetypes are as follows:

* `gremlin-archetype-dsl` - An example project that demonstrates how to build Domain Specific Languages with Gremlin in Java.
* `gremlin-archetype-server` - An example project that demonstrates the basic structure of a
<<gremlin-server,Gremlin Server>> project, how to connect with the Gremlin Driver, and how to embed Gremlin Server in
a testing framework.
* `gremlin-archetype-tinkergraph` - A basic example of how to structure a TinkerPop project with Maven.

You can use Maven to generate these example projects with a command like:

[source,shell]
$ mvn archetype:generate -DarchetypeGroupId=org.apache.tinkerpop -DarchetypeArtifactId=gremlin-archetype-server
      -DarchetypeVersion=x.y.z -DgroupId=com.my -DartifactId=app -Dversion=0.1 -DinteractiveMode=false

This command will generate a new Maven project in a directory called "app" with a `pom.xml` specifying a `groupId` of
`com.my`. Please see the `README.asciidoc` in the root of each generated project for information on how to build and
execute it.<|MERGE_RESOLUTION|>--- conflicted
+++ resolved
@@ -1493,7 +1493,6 @@
 ----
 scriptEngines: {
   gremlin-groovy: {
-<<<<<<< HEAD
     plugins: { org.apache.tinkerpop.gremlin.server.jsr223.GremlinServerGremlinPlugin: {},
                org.apache.tinkerpop.gremlin.tinkergraph.jsr223.TinkerGraphGremlinPlugin: {}
                org.apache.tinkerpop.gremlin.jsr223.ImportGremlinPlugin: {classImports: [java.lang.Math], methodImports: [java.lang.Math#*]},
@@ -1504,49 +1503,24 @@
 This configuration sets up the script engine with to ensure that loops (like `while`) can only execute for `10000`
 milliseconds.  With this configuration in place, a remote execution as follows, now times out rather than consuming
 the thread continuously:
-=======
-    imports: [java.lang.Math],
-    staticImports: [java.lang.Math.PI],
-    scripts: [scripts/empty-sample.groovy],
-    config: {
-      compilerCustomizerProviders: {
-        "org.apache.tinkerpop.gremlin.groovy.jsr223.customizer.ThreadInterruptCustomizerProvider":[] }}}}
-
-This configuration sets up the script engine with a `CompilerCustomizerProvider` implementation.  The
-`ThreadInterruptCustomizerProvider` injects checks that ensure that loops (like `while`) respect thread interruption
-requests. Note that the empty square brackets following the declaration of the `ThreadInterruptCustomizerProvider`
-are for parameters - this particular `CustomizerProvider` takes no arguments to enable it. With this configuration in
-place and assuming the `scriptEvaluationTimeout` is set to `30000` milliseconds, consider the following remote
-execution:
->>>>>>> 2495e8e0
 
 [source,groovy]
-----
 gremlin> :remote connect tinkerpop.server conf/remote.yaml
 ==>Configured localhost/127.0.0.1:8182
 gremlin> :> while(true) { }
-Script evaluation exceeded the configured 'scriptEvaluationTimeout' threshold of 30000 ms or evaluation was otherwise cancelled directly for request [while(true) { }]
-----
+Execution timed out after 10000 units. Start time: Fri Jul 24 11:04:52 EDT 2015
 
 The `GroovyCompilerGremlinPlugin` has a number of configuration options:
 
 [width="100%",cols="3,10a",options="header"]
 |=========================================================
 |Customizer |Description
-<<<<<<< HEAD
 |`compilation` |Allows for three configurations: `COMPILE_STATIC`, `TYPE_CHECKED` or `NONE` (default). When configured with `COMPILE_STATIC` or `TYPE_CHECKED` it applies `CompileStatic` or `TypeChecked` annotations (respectively) to incoming scripts thus removing dynamic dispatch. More information about static compilation can be found link:http://docs.groovy-lang.org/latest/html/documentation/#_static_compilation[here] and additional information on `TypeChecked` usage can be found link:http://docs.groovy-lang.org/latest/html/documentation/#_the_code_typechecked_code_annotation[here].
 |`compilerConfigurationOptions` |Allows configuration of the Groovy `CompilerConfiguration` object by taking a `Map` of key/value pairs where the "key" is a property to set on the `CompilerConfiguration`.
 |`enableThreadInterrupt` |Injects checks for thread interruption, thus allowing the thread to potentially respect calls to `Thread.interrupt()`
 |`expectedCompilationTime` |The amount of time in milliseconds a script is allowed to compile before a warning message is sent to the logs.
 |`extensions` | This setting is for use when `compilation` is configured with `COMPILE_STATIC` or `TYPE_CHECKED` and accepts a comma separated list of link:http://docs.groovy-lang.org/latest/html/documentation/#Typecheckingextensions-Workingwithextensions[type checking extensions] that can have the effect of securing calls to various methods.
 |`timedInterrupt` |Injects checks into loops to interrupt them if they exceed the configured timeout in milliseconds.
-=======
-|`CompileStaticCustomizerProvider` |Applies `CompileStatic` annotations to incoming scripts thus removing dynamic dispatch. More information about static compilation can be found in the link:http://docs.groovy-lang.org/latest/html/documentation/#_static_compilation[Groovy Documentation].  It is possible to configure this `CustomizerProvider` by specifying a comma separated list of link:http://docs.groovy-lang.org/latest/html/documentation/#Typecheckingextensions-Workingwithextensions[type checking extensions] that can have the effect of securing calls to various methods.
-|`CompilationOptionsCustomizerProvider` |The amount of time a script is allowed to compile before a warning message is sent to the logs.
-|`ConfigurationCustomizerProvider` |Allows configuration of the Groovy `CompilerConfiguration` object by taking a `Map` of key/value pairs where the "key" is a property to set on the `CompilerConfiguration`.
-|`ThreadInterruptCustomizerProvider` |Injects checks for thread interruption, thus allowing the thread to potentially respect calls to `Thread.interrupt()`
-|`TypeCheckedCustomizerProvider` |Similar to the above mentioned, `CompileStaticCustomizerProvider`, the `TypeCheckedCustomizerProvider` injects `TypeChecked` annotations to incoming scripts.  More information on the nature of this annotation can be found in the link:http://docs.groovy-lang.org/latest/html/documentation/#_the_code_typechecked_code_annotation[Groovy Documentation].  It too takes a comma separated list of link:http://docs.groovy-lang.org/latest/html/documentation/#Typecheckingextensions-Workingwithextensions[type checking extensions].
->>>>>>> 2495e8e0
 |=========================================================
 
 NOTE: Consult the latest link:http://docs.groovy-lang.org/latest/html/documentation/#_typing[Groovy Documentation]
@@ -1559,33 +1533,12 @@
 ----
 scriptEngines: {
   gremlin-groovy: {
-<<<<<<< HEAD
     plugins: { org.apache.tinkerpop.gremlin.server.jsr223.GremlinServerGremlinPlugin: {},
                org.apache.tinkerpop.gremlin.tinkergraph.jsr223.TinkerGraphGremlinPlugin: {}
                org.apache.tinkerpop.gremlin.groovy.jsr223.GroovyCompilerGremlinPlugin: {enableThreadInterrupt: true, timedInterrupt: 10000, compilation: COMPILE_STATIC, extensions: org.apache.tinkerpop.gremlin.groovy.jsr223.customizer.SimpleSandboxExtension},
                org.apache.tinkerpop.gremlin.jsr223.ImportGremlinPlugin: {classImports: [java.lang.Math], methodImports: [java.lang.Math#*]},
                org.apache.tinkerpop.gremlin.jsr223.ScriptFileGremlinPlugin: {files: [scripts/empty-sample-secure.groovy]}}}}
 ----
-=======
-    imports: [java.lang.Math],
-    staticImports: [java.lang.Math.PI],
-    scripts: [scripts/empty-sample.groovy],
-    config: {
-      compilerCustomizerProviders: {
-        "org.apache.tinkerpop.gremlin.groovy.jsr223.customizer.ThreadInterruptCustomizerProvider":[],
-        "org.apache.tinkerpop.gremlin.groovy.jsr223.customizer.CompilationOptionsCustomizerProvider":[8000],
-        "org.apache.tinkerpop.gremlin.groovy.jsr223.customizer.CompileStaticCustomizerProvider":["org.apache.tinkerpop.gremlin.groovy.jsr223.customizer.SimpleSandboxExtension"]}}}}
-
-NOTE: The above configuration could also use the `TypeCheckedCustomizerProvider` in place of the
-`CompileStaticCustomizerProvider`.  The differences between `TypeChecked` and `CompileStatic` are beyond the scope of
-this documentation.  Consult the latest link:http://docs.groovy-lang.org/latest/html/documentation/#_typing[Groovy Documentation]
-for information on the differences. It is important to understand the impact that these configuration will have on
-submitted scripts before enabling this feature.
-
-NOTE: The import of classes to the script engine is handled by the `ImportCustomizerProvider`.  As the concept of
-"imports" is a first-class citizen (i.e. has its own configuration options), it is not recommended that the
-`ImportCustomizerProvider` be used as a configuration option to `compilerCustomizerProviders`.
->>>>>>> 2495e8e0
 
 This configuration uses the `SimpleSandboxExtension`, which blacklists calls to methods on the `System` class,
 thereby preventing someone from remotely killing the server:
