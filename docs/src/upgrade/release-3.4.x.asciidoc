////
Licensed to the Apache Software Foundation (ASF) under one or more
contributor license agreements.  See the NOTICE file distributed with
this work for additional information regarding copyright ownership.
The ASF licenses this file to You under the Apache License, Version 2.0
(the "License"); you may not use this file except in compliance with
the License.  You may obtain a copy of the License at

  http://www.apache.org/licenses/LICENSE-2.0

Unless required by applicable law or agreed to in writing, software
distributed under the License is distributed on an "AS IS" BASIS,
WITHOUT WARRANTIES OR CONDITIONS OF ANY KIND, either express or implied.
See the License for the specific language governing permissions and
limitations under the License.
////

= TinkerPop 3.4.0

image::https://raw.githubusercontent.com/apache/tinkerpop/master/docs/static/images/avant-gremlin.png[width=225]

*Avant-Gremlin Construction #3 for Theremin and Flowers*

== TinkerPop 3.4.0

*NOT OFFICIALLY RELEASED YET*

Please see the link:https://github.com/apache/tinkerpop/blob/3.4.0/CHANGELOG.asciidoc#release-3-4-0[changelog] for a complete list of all the modifications that are part of this release.

=== Upgrading for Users

==== with() Step

This version of TinkerPop introduces the `with()` step to Gremlin. It isn't really a step but is instead a step
modulator. This modulator allows the step it is modifying to accept configurations that can be used to alter the
behavior of the step itself. A good example of its usage is shown with the revised syntax of the `pageRank()` step
which now uses `with()` to replace the old `by()` options:

[groovy]
----
g.V().hasLabel('person').
  pageRank().
    with(PageRank.edges, __.outE('knows')).
    with(PageRank.propertyName, 'friendRank').
  order().
    by('friendRank',desc).
  valueMap('name','friendRank')
----

A similar change was made for `peerPressure()` step:

[groovy]
----
g.V().hasLabel('person').
  peerPressure().
    with(PeerPressure.propertyName, 'cluster').
  group().
    by('cluster').
    by('name')
----

Note that the `by()` modulators still work, but should be considered deprecated and open for removal in a future
release where breaking changes are allowed.

See: link:https://issues.apache.org/jira/browse/TINKERPOP-1975[TINKERPOP-1975],
link:http://tinkerpop.apache.org/docs/3.4.0/reference/#with-step[Reference Documentation]

==== Removal of Giraph Support

Support for Giraph has been removed as of this version. There were a number of reasons for this decision which were
discussed in the community prior to taking this step. Users should switch to Spark for their OLAP based graph-computing
needs.

See: link:https://issues.apache.org/jira/browse/TINKERPOP-1930[TINKERPOP-1930]

==== Removal of Rebindings Options

The "rebindings" option is no longer supported for clients. It was deprecated long ago at 3.1.0. The server will not
respond to them on any channel - websockets, nio or HTTP. Use the "aliases" option instead.

link:https://issues.apache.org/jira/browse/TINKERPOP-1705[TINKERPOP-1705]

==== Improvements in `min()` and `max()`

Previously `min()` and `max()` were only working for numeric values. This has been changed and these steps can now operate over any `Comparable` value. The common workaround was the combination
of `order().by()` and `limit()` as shown here:

[source,groovy]
----
gremlin> g.V().values('name').order().by().limit(1)      // workaround for min()
==>josh
gremlin> g.V().values('name').order().by(decr).limit(1)  // workaround for max()
==>vadas
----

Any attempt to use `min()` or `max()` on non-numeric values lead to an exception:

[source,groovy]
----
gremlin> g.V().values('name').min()
java.lang.String cannot be cast to java.lang.Number
Type ':help' or ':h' for help.
Display stack trace? [yN]
----

With the changes in this release these kind of queries became a lot easier:

[source,groovy]
----
gremlin> g.V().values('name').min()
==>josh
gremlin> g.V().values('name').max()
==>vadas
----

<<<<<<< HEAD
==== Nested loop support

Traversals now support nesting of `repeat()` loops.

These can now be used to repeat another traversal while in a looped context, either inside the body of a `repeat()` or in its step modifiers (`until()` or `emit()`).

[source,groovy]
----
gremlin> g.V().repeat(__.in('traverses').repeat(__.in('develops')).emit()).emit().values('name')
==>stephen
==>matthias
==>marko
----

See: link:https://issues.apache.org/jira/browse/TINKERPOP-967[TINKERPOP-967]
=======
==== EventStrategy API

There were some minor modifications to how `EventStrategy` is constructed and what can be expected from events raised
from the addition of new properties.

With respect to the change in terms of `EventStrategy` construction, the `detach()` builder method formerly took a
`Class` as an argument and that `Class` was meant to be one of the various "detachment factories" or `null`. That
approach was a bit confusing, so that signature has changed to `detach(EventStrategy.Detachment)` where the argument
is a more handy enum of detachment options.

As for the changes related to events themselves, it is first worth noting that the previously deprecated
`vertexPropertyChanged(Vertex, Property, Object, Object...)` on `MutationListener` has been removed for what should
have originally been the correct signature of `vertexPropertyChanged(Vertex, VertexProperty, Object, Object...)`. In
prior versions when this method and its related `edgePropertyChanged()` and `vertexPropertyPropertyChanged()` were
triggered by way of the addition of a new property a "fake" property was included with a `null` value for the
"oldValue" argument to these methods (as it did not exist prior to this event). That was a bit awkward to reason about
when dealing with that event. To make this easier, the event now raises with a `KeyedVertexProperty` or
`KeyedProperty` instance, which only contains a property key and no value in them.

link:https://issues.apache.org/jira/browse/TINKERPOP-1831[TINKERPOP-1831]
>>>>>>> 1f240fe2

==== Deprecation Removal

The following deprecated classes, methods or fields have been removed in this version:

* `gremlin-core`
** `org.apache.tinkerpop.gremlin.process.traversal.TraversalEngine`
** `org.apache.tinkerpop.gremlin.process.traversal.engine.*`
** `org.apache.tinkerpop.gremlin.process.traversal.step.map.LambdaCollectingBarrierStep.Consumers`
** `org.apache.tinkerpop.gremlin.process.traversal.step.util.HasContainer#makeHasContainers(String, P)`
** `org.apache.tinkerpop.gremlin.process.traversal.step.util.event.MutationListener#vertexPropertyChanged(Vertex, Property, Object, Object...)`
** `org.apache.tinkerpop.gremlin.structure.Element.Exceptions#elementAlreadyRemoved(Class, Object)`
** `org.apache.tinkerpop.gremlin.structure.Graph.Exceptions#elementNotFound(Class, Object)`
** `org.apache.tinkerpop.gremlin.structure.Graph.Exceptions#elementNotFound(Class, Object, Exception)`
* `gremlin-driver`
** `org.apache.tinkerpop.gremlin.driver.Client#rebind(String)`
** `org.apache.tinkerpop.gremlin.driver.Client.ReboundClusterdClient`
** `org.apache.tinkerpop.gremlin.driver.Tokens#ARGS_REBINDINGS`
* `gremlin-groovy`
** `org.apache.tinkerpop.gremlin.groovy.jsr223.GremlinGroovyScriptEngine.close()` - no longer implements `AutoCloseable`
* `gremlin-server`
** `org.apache.tinkerpop.gremlin.server.GraphManager#getGraphs()`
** `org.apache.tinkerpop.gremlin.server.GraphManager#getTraversalSources()`
** `org.apache.tinkerpop.gremlin.server.Settings#serializedResponseTimeout`
** `org.apache.tinkerpop.gremlin.server.Settings.AuthenticationSettings#className`
** `org.apache.tinkerpop.gremlin.server.handler.OpSelectorHandler(Settings, GraphManager, GremlinExecutor, ScheduledExecutorService)`
** `org.apache.tinkerpop.gremlin.server.op.AbstractOpProcessor#makeFrame(ChannelHandlerContext, RequestMessage, MessageSerializer serializer, boolean, List, ResponseStatusCode code)`
* `hadoop-graph`
** `org.apache.tinkerpop.gremlin.hadoop.structure.HadoopConfiguration#getGraphInputFormat()`
** `org.apache.tinkerpop.gremlin.hadoop.structure.HadoopConfiguration#getGraphOutputFormat()`

Please see the javadoc deprecation notes or upgrade documentation specific to when the deprecation took place to
understand how to resolve this breaking change.

See: link:https://issues.apache.org/jira/browse/TINKERPOP-1143[TINKERPOP-1143],
link:https://issues.apache.org/jira/browse/TINKERPOP-1296[TINKERPOP-1296],
link:https://issues.apache.org/jira/browse/TINKERPOP-1705[TINKERPOP-1705],
link:https://issues.apache.org/jira/browse/TINKERPOP-1707[TINKERPOP-1707],
link:https://issues.apache.org/jira/browse/TINKERPOP-1954[TINKERPOP-1954]

==== Modifications to reducing barrier steps

The behavior of `min()`, `max()`, `mean()` and `sum()` has been modified to return no result if there's no input. Previously these steps yielded the internal seed value:

[source,groovy]
----
gremlin> g.V().values('foo').min()
==>NaN
gremlin> g.V().values('foo').max()
==>NaN
gremlin> g.V().values('foo').mean()
==>NaN
gremlin> g.V().values('foo').sum()
==>0
----

These traversals will no longer emit a result. Note, that this also affects more complex scenarios, e.g. if these steps are used in `by()` modulators:

[source,groovy]
----
gremlin> g.V().group().
......1>   by(label).
......2>   by(outE().values("weight").sum())
==>[software:0,person:3.5]
----

Since software vertices have no outgoing edges and thus no weight values to sum, `software` will no longer show up in the result. In order to get the same result as before, one would
have to add a `coalesce()`-step:

[source,groovy]
----
gremlin> g.V().group().
......1>   by(label).
......2>   by(outE().values("weight").sum())
==>[person:3.5]
gremlin> g.V().group().
......1>   by(label).
......2>   by(coalesce(outE().values("weight"), constant(0)).sum())
==>[software:0,person:3.5]
----

See: link:https://issues.apache.org/jira/browse/TINKERPOP-1777[TINKERPOP-1777]

==== Change in order of select() scopes

The order of select scopes has been changed to: maps, side-effects, paths
Previously the order was: side-effects, maps, paths - which made it almost impossible to select a specific map entry if a side-effect with the same name existed.

The following snippets illustrate the changed behavior:

[source,groovy]
----
gremlin> g.V(1).
......1>   group("a").
......2>     by(__.constant("a")).
......3>     by(__.values("name")).
......4>   select("a")
==>[a:marko]
gremlin> g.V(1).
......1>   group("a").
......2>     by(__.constant("a")).
......3>     by(__.values("name")).
......4>   select("a").select("a")
==>[a:marko]
----

Above is the old behavior; the second `select("a")` has no effect, it selects the side-effect `a` again, although one would expect to get the map entry `a`. What follows is the new behavior:

[source,groovy]
----
gremlin> g.V(1).
......1>   group("a").
......2>     by(__.constant("a")).
......3>     by(__.values("name")).
......4>   select("a")
==>[a:marko]
gremlin> g.V(1).
......1>   group("a").
......2>     by(__.constant("a")).
......3>     by(__.values("name")).
......4>   select("a").select("a")
==>marko
----

See: link:https://issues.apache.org/jira/browse/TINKERPOP-1522[TINKERPOP-1522]

=== Upgrading for Providers

==== Graph Database Providers

===== Caching Graph Features

For graph implementations that have expensive creation times, it can be time consuming to run the TinkerPop test suite
as each test run requires a `Graph` instance even if the test is ultimately ignored becaue it doesn't pass the feature
checks. To possibly help alleviate this problem, the `GraphProvider` interface now includes this method:

[source,java]
----
public default Optional<Graph.Features> getStaticFeatures() {
    return Optional.empty();
}
----

This method can be implemented to return a cacheable set of features for a `Graph` generated from that `GraphProvider`.
Assuming this method is faster than the cost of creating a new `Graph` instance, the test suite should execute
significantly faster depending on how many tests end up being ignored.

See: link:https://issues.apache.org/jira/browse/TINKERPOP-1518[TINKERPOP-1518]

===== Configuring Interface

There were some changes to interfaces that were related to `Step`. A new `Configuring` interface was added that was
helpful in the implementation of the `with()` step modulator. This new interface extends the `Parameterizing` interface
(which moved to the `org.apache.tinkerpop.gremlin.process.traversal.step` package with the other step interfaces) and
in turn is extended by the `Mutating` interface. Making this change meant that the `Mutating.addPropertyMutations()`
method could be removed in favor of the new `Configuring.configure()` method.

All of the changes above basically mean, that if the `Mutating` interface was being used in prior versions, the
`addPropertyMutations()` method simply needs to be changed to `configure()`.

See: link:https://issues.apache.org/jira/browse/TINKERPOP-1975[TINKERPOP-1975]

===== Removed hadoop-gremlin Test Artifact

The `hadoop-gremlin` module no longer generates a test jar that can be used as a test dependency in other modules.
Generally speaking, that approach tends to be a bad practice and can cause build problems with Maven that aren't always
obvious to troubleshoot. With the removal of `giraph-gremlin` for 3.4.0, it seemed even less useful to have this
test artifact present. All tests are still present. The follow provides a basic summary of how this refactoring
occurred:

* A new `AbstractFileGraphProvider` was created in `gremlin-test` which provided a lot of the features that
`HadoopGraphProvider` was exposing. Both `HadoopGraphProvider` and `SparkHadoopGraphProvider` extend from that class
now.
* `ToyIoRegistry` and related classes were moved to `gremlin-test`.
* The various tests that validated capabilities of `Storage` have been moved to `spark-gremlin` and are part of those
tests now. Obviously, that makes those tests specific to Spark testing now. If that location creates a problem for some
reason, that decision can be revisited at some point.

See: link:https://issues.apache.org/jira/browse/TINKERPOP-1410[TINKERPOP-1410]

===== TraversalEngine Moved

The `TraversalEngine` interface was deprecated in 3.2.0 along with all related methods that used it and classes that
implemented it. It was replaced by the `Computer` interface and provided a much nicer way to plug different
implementations of `Computer` into a traversal. `TraversalEngine` was never wholly removed however as it had some deep
dependencies in the inner workings of the test suite. That infrastructure has largely remained as is until now.

As of 3.4.0, `TraversalEngine` is no longer in `gremlin-core` and can instead be found in `gremlin-test` as it is
effectively a "test-only" component and serves no other real function. As explained in the javadocs going back to
3.2.0, providers should implement the `Computer` class and use that instead. At this point, graph providers should have
long ago moved to the `Computer` infrastructure as methods for constructing a `TraversalSource` with a
`TraversalEngine` were long ago removed.

See: link:https://issues.apache.org/jira/browse/TINKERPOP-1143[TINKERPOP-1143]

==== Upsert Graph Feature

Some `Graph` implementations may be able to offer upsert functionality for vertices and edges, which can help improve
usability and performance. To help make it clear to users that a graph operates in this fashion, the `supportsUpsert()`
feature has been added to both `Graph.VertexFeatures` and `Graph.EdgeFeatures`. By default, both of these methods will
return `false`.

Should a provider wish to support this feature, the behavior of `addV()` and/or `addE()` should change such that when
a vertex or edge with the same identifier is provided, the respective step will insert the new element if that value
is not present or update an existing element if it is found. The method by which the provider "identifies" an element
is completely up to the capabilities of that provider. In the most simple fashion, a graph could simply check the
value of the supplied `T.id`, however graphs that support some form of schema will likely have other methods for
determining whether or not an existing element is present.

The extent to which TinkerPop tests "upsert" is fairly narrow. Graph providers that choose to support this feature
should consider their own test suites carefully to ensure appropriate coverage.

See: link:https://issues.apache.org/jira/browse/TINKERPOP-1685[TINKERPOP-1685]<|MERGE_RESOLUTION|>--- conflicted
+++ resolved
@@ -113,7 +113,6 @@
 ==>vadas
 ----
 
-<<<<<<< HEAD
 ==== Nested loop support
 
 Traversals now support nesting of `repeat()` loops.
@@ -129,7 +128,7 @@
 ----
 
 See: link:https://issues.apache.org/jira/browse/TINKERPOP-967[TINKERPOP-967]
-=======
+
 ==== EventStrategy API
 
 There were some minor modifications to how `EventStrategy` is constructed and what can be expected from events raised
@@ -150,7 +149,6 @@
 `KeyedProperty` instance, which only contains a property key and no value in them.
 
 link:https://issues.apache.org/jira/browse/TINKERPOP-1831[TINKERPOP-1831]
->>>>>>> 1f240fe2
 
 ==== Deprecation Removal
 
