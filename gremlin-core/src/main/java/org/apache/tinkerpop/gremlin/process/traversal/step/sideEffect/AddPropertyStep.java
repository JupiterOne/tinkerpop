--- conflicted
+++ resolved
@@ -93,31 +93,6 @@
         final Element element = traverser.get();
 
         if (this.callbackRegistry != null) {
-<<<<<<< HEAD
-            final EventStrategy eventStrategy = getTraversal().getStrategies().getStrategy(EventStrategy.class).get();
-            final Property currentProperty = traverser.get().property(key);
-            final boolean newProperty = element instanceof Vertex ? currentProperty == VertexProperty.empty() : currentProperty == Property.empty();
-            final Event.ElementPropertyChangedEvent evt;
-            if (element instanceof Vertex)
-                evt = new Event.VertexPropertyChangedEvent(eventStrategy.detach((Vertex) element),
-                        newProperty ?
-                                new KeyedVertexProperty(key) :
-                                eventStrategy.detach((VertexProperty) currentProperty), value, vertexPropertyKeyValues);
-            else if (element instanceof Edge)
-                evt = new Event.EdgePropertyChangedEvent(eventStrategy.detach((Edge) element),
-                        newProperty ?
-                                new KeyedProperty(key) :
-                                eventStrategy.detach(currentProperty), value);
-            else if (element instanceof VertexProperty)
-                evt = new Event.VertexPropertyPropertyChangedEvent(eventStrategy.detach((VertexProperty) element),
-                        newProperty ?
-                                new KeyedProperty(key) :
-                                eventStrategy.detach(currentProperty), value);
-            else
-                throw new IllegalStateException(String.format("The incoming object cannot be processed by change eventing in %s:  %s", AddPropertyStep.class.getName(), element));
-
-            this.callbackRegistry.getCallbacks().forEach(c -> c.accept(evt));
-=======
             getTraversal().getStrategies().getStrategy(EventStrategy.class)
                     .ifPresent(eventStrategy -> {
                         Event.ElementPropertyChangedEvent evt = null;
@@ -128,10 +103,10 @@
 
                             if (cardinality == VertexProperty.Cardinality.list) {
                                 evt = new Event.VertexPropertyChangedEvent(eventStrategy.detach((Vertex) element),
-                                        eventStrategy.empty(element, key), value, vertexPropertyKeyValues);
+                                        new KeyedVertexProperty(key), value, vertexPropertyKeyValues);
                             }
                             else if (cardinality == VertexProperty.Cardinality.set) {
-                                Property currentProperty = VertexProperty.empty();
+                                Property currentProperty = null;
                                 final Iterator<? extends Property> properties = traverser.get().properties(key);
                                 while (properties.hasNext()) {
                                     final Property property = properties.next();
@@ -141,8 +116,8 @@
                                     }
                                 }
                                 evt = new Event.VertexPropertyChangedEvent(eventStrategy.detach((Vertex) element),
-                                        currentProperty == VertexProperty.empty() ?
-                                                eventStrategy.empty(element, key) :
+                                        currentProperty == null ?
+                                                new KeyedVertexProperty(key) :
                                                 eventStrategy.detach((VertexProperty) currentProperty), value, vertexPropertyKeyValues);
                             }
                         }
@@ -152,17 +127,17 @@
                             if (element instanceof Vertex)
                                 evt = new Event.VertexPropertyChangedEvent(eventStrategy.detach((Vertex) element),
                                         newProperty ?
-                                                eventStrategy.empty(element, key) :
+                                                new KeyedVertexProperty(key) :
                                                 eventStrategy.detach((VertexProperty) currentProperty), value, vertexPropertyKeyValues);
                             else if (element instanceof Edge)
                                 evt = new Event.EdgePropertyChangedEvent(eventStrategy.detach((Edge) element),
                                         newProperty ?
-                                                eventStrategy.empty(element, key) :
+                                                new KeyedProperty(key) :
                                                 eventStrategy.detach(currentProperty), value);
                             else if (element instanceof VertexProperty)
                                 evt = new Event.VertexPropertyPropertyChangedEvent(eventStrategy.detach((VertexProperty) element),
                                         newProperty ?
-                                                eventStrategy.empty(element, key) :
+                                                new KeyedProperty(key) :
                                                 eventStrategy.detach(currentProperty), value);
                             else
                                 throw new IllegalStateException(String.format("The incoming object cannot be processed by change eventing in %s:  %s", AddPropertyStep.class.getName(), element));
@@ -170,7 +145,6 @@
                         final Event.ElementPropertyChangedEvent event = evt;
                         this.callbackRegistry.getCallbacks().forEach(c -> c.accept(event));
                     });
->>>>>>> 65552105
         }
 
         if (null != this.cardinality)
