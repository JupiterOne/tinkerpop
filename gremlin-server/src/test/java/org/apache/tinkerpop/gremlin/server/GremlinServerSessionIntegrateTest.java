--- conflicted
+++ resolved
@@ -23,7 +23,6 @@
 import org.apache.log4j.Logger;
 import org.apache.tinkerpop.gremlin.driver.Client;
 import org.apache.tinkerpop.gremlin.driver.Cluster;
-import org.apache.tinkerpop.gremlin.driver.RequestOptions;
 import org.apache.tinkerpop.gremlin.driver.Result;
 import org.apache.tinkerpop.gremlin.driver.ResultSet;
 import org.apache.tinkerpop.gremlin.driver.Tokens;
@@ -111,18 +110,15 @@
                 // Unified setting
                 settings.sessionLifetimeTimeout = 3000L;
                 break;
-<<<<<<< HEAD
             case "shouldCloseSessionOnClientClose":
             case "shouldCloseSessionOnClientCloseWithStateMaintainedBetweenExceptions":
-                clearNeo4j(settings);
-=======
-            case "shouldBlockAdditionalRequestsDuringClose":
-            case "shouldBlockAdditionalRequestsDuringForceClose":
             case "shouldExecuteInSessionAndSessionlessWithoutOpeningTransactionWithSingleClient":
             case "shouldExecuteInSessionWithTransactionManagement":
             case "shouldRollbackOnEvalExceptionForManagedTransaction":
+            case "shouldNotExecuteQueuedRequestsIfOneInFrontOfItFails":
                 tryIncludeNeo4jGraph(settings);
->>>>>>> e0412a67
+            case "shouldBlowTheSessionQueueSize":
+                settings.maxSessionTaskQueueSize = 1;
                 break;
             case "shouldEnsureSessionBindingsAreThreadSafe":
                 settings.threadPoolWorker = 2;
@@ -149,19 +145,6 @@
                 settings.useGlobalFunctionCacheForSessions = false;
 
                 break;
-<<<<<<< HEAD
-            case "shouldExecuteInSessionAndSessionlessWithoutOpeningTransactionWithSingleClient":
-            case "shouldExecuteInSessionWithTransactionManagement":
-            case "shouldRollbackOnEvalExceptionForManagedTransaction":
-            case "shouldNotExecuteQueuedRequestsIfOneInFrontOfItFails":
-                clearNeo4j(settings);
-                break;
-            case "shouldBlowTheSessionQueueSize":
-                clearNeo4j(settings);
-                settings.maxSessionTaskQueueSize = 1;
-                break;
-=======
->>>>>>> e0412a67
         }
 
         return settings;
@@ -575,7 +558,6 @@
         } finally {
             cluster.close();
         }
-
     }
 
     @Test
