/*
 * Licensed to the Apache Software Foundation (ASF) under one
 * or more contributor license agreements.  See the NOTICE file
 * distributed with this work for additional information
 * regarding copyright ownership.  The ASF licenses this file
 * to you under the Apache License, Version 2.0 (the
 * "License"); you may not use this file except in compliance
 * with the License.  You may obtain a copy of the License at
 *
 * http://www.apache.org/licenses/LICENSE-2.0
 *
 * Unless required by applicable law or agreed to in writing,
 * software distributed under the License is distributed on an
 * "AS IS" BASIS, WITHOUT WARRANTIES OR CONDITIONS OF ANY
 * KIND, either express or implied.  See the License for the
 * specific language governing permissions and limitations
 * under the License.
 */
package org.apache.tinkerpop.gremlin.structure.io.graphson;

import org.apache.tinkerpop.gremlin.driver.ser.AbstractGraphSONMessageSerializerV1d0;
import org.apache.tinkerpop.gremlin.structure.io.AbstractUntypedCompatibilityTest;
import org.apache.tinkerpop.gremlin.structure.io.Compatibility;
import org.apache.tinkerpop.gremlin.tinkergraph.structure.TinkerIoRegistryV1d0;
import org.apache.tinkerpop.gremlin.tinkergraph.structure.TinkerIoRegistryV2d0;
import org.apache.tinkerpop.shaded.jackson.databind.ObjectMapper;
import org.junit.runner.RunWith;
import org.junit.runners.Parameterized;

import java.util.Arrays;

/**
 * @author Stephen Mallette (http://stephen.genoprime.com)
 */
@RunWith(Parameterized.class)
public class GraphSONUntypedCompatibilityTest extends AbstractUntypedCompatibilityTest {

    private static ObjectMapper mapperV1 = GraphSONMapper.build().
            addRegistry(TinkerIoRegistryV1d0.instance()).
            addCustomModule(new AbstractGraphSONMessageSerializerV1d0.GremlinServerModule()).
            version(GraphSONVersion.V1_0).create().createMapper();

    private static ObjectMapper mapperV2 = GraphSONMapper.build().
                    addRegistry(TinkerIoRegistryV2d0.instance()).
                    typeInfo(TypeInfo.NO_TYPES).
                    addCustomModule(GraphSONXModuleV2d0.build().create(false)).
                    addCustomModule(new org.apache.tinkerpop.gremlin.driver.ser.AbstractGraphSONMessageSerializerV2d0.GremlinServerModule()).
                    version(GraphSONVersion.V2_0).create().createMapper();

    @Parameterized.Parameters(name = "expect({0})")
    public static Iterable<Object[]> data() {
        return Arrays.asList(new Object[][]{
                {GraphSONCompatibility.V1D0_3_2_3, mapperV1 },
                {GraphSONCompatibility.V2D0_NO_TYPE_3_2_3, mapperV2 },
                {GraphSONCompatibility.V1D0_3_2_4, mapperV1 },
                {GraphSONCompatibility.V2D0_NO_TYPE_3_2_4, mapperV2 },
                {GraphSONCompatibility.V1D0_3_2_5, mapperV1 },
                {GraphSONCompatibility.V2D0_NO_TYPE_3_2_5, mapperV2 },
                {GraphSONCompatibility.V1D0_3_2_6, mapperV1 },
                {GraphSONCompatibility.V2D0_NO_TYPE_3_2_6, mapperV2 },
                {GraphSONCompatibility.V1D0_3_2_7, mapperV1 },
                {GraphSONCompatibility.V2D0_NO_TYPE_3_2_7, mapperV2 },
                {GraphSONCompatibility.V1D0_3_2_8, mapperV1 },
                {GraphSONCompatibility.V2D0_NO_TYPE_3_2_8, mapperV2 },
                {GraphSONCompatibility.V1D0_3_2_9, mapperV1 },
                {GraphSONCompatibility.V2D0_NO_TYPE_3_2_9, mapperV2 },
                {GraphSONCompatibility.V1D0_3_2_10, mapperV1 },
                {GraphSONCompatibility.V2D0_NO_TYPE_3_2_10, mapperV2 },
                {GraphSONCompatibility.V1D0_3_3_0, mapperV1 },
                {GraphSONCompatibility.V2D0_NO_TYPE_3_3_0, mapperV2 },
                {GraphSONCompatibility.V1D0_3_3_1, mapperV1 },
                {GraphSONCompatibility.V2D0_NO_TYPE_3_3_1, mapperV2 },
                {GraphSONCompatibility.V1D0_3_3_2, mapperV1 },
                {GraphSONCompatibility.V2D0_NO_TYPE_3_3_2, mapperV2 },
                {GraphSONCompatibility.V1D0_3_3_3, mapperV1 },
                {GraphSONCompatibility.V2D0_NO_TYPE_3_3_3, mapperV2 },
                {GraphSONCompatibility.V1D0_3_3_4, mapperV1 },
                {GraphSONCompatibility.V2D0_NO_TYPE_3_3_4, mapperV2 },
                {GraphSONCompatibility.V1D0_3_3_5, mapperV1 },
                {GraphSONCompatibility.V2D0_NO_TYPE_3_3_5, mapperV2 },
                {GraphSONCompatibility.V1D0_3_3_6, mapperV1 },
                {GraphSONCompatibility.V2D0_NO_TYPE_3_3_6, mapperV2 },
                {GraphSONCompatibility.V1D0_3_3_7, mapperV1 },
                {GraphSONCompatibility.V2D0_NO_TYPE_3_3_7, mapperV2 },
<<<<<<< HEAD
                {GraphSONCompatibility.V1D0_3_4_0, mapperV1 },
                {GraphSONCompatibility.V2D0_NO_TYPE_3_4_0, mapperV2 },
                {GraphSONCompatibility.V1D0_3_4_1, mapperV1 },
                {GraphSONCompatibility.V2D0_NO_TYPE_3_4_1, mapperV2 },
                {GraphSONCompatibility.V1D0_3_4_2, mapperV1 },
                {GraphSONCompatibility.V2D0_NO_TYPE_3_4_2, mapperV2 }
=======
                {GraphSONCompatibility.V1D0_3_3_8, mapperV1 },
                {GraphSONCompatibility.V2D0_NO_TYPE_3_3_8, mapperV2 }
>>>>>>> 2c854b85
        });
    }

    @Parameterized.Parameter(value = 0)
    public Compatibility compatibility;

    @Parameterized.Parameter(value = 1)
    public ObjectMapper mapper;

    @Override
    public <T> T read(final byte[] bytes, final Class<T> clazz) throws Exception {
        return mapper.readValue(bytes, clazz);
    }

    @Override
    public byte[] write(final Object o, final Class<?> clazz) throws Exception  {
        return mapper.writeValueAsBytes(o);
    }

    @Override
    public Compatibility getCompatibility() {
        return compatibility;
    }
}<|MERGE_RESOLUTION|>--- conflicted
+++ resolved
@@ -82,17 +82,14 @@
                 {GraphSONCompatibility.V2D0_NO_TYPE_3_3_6, mapperV2 },
                 {GraphSONCompatibility.V1D0_3_3_7, mapperV1 },
                 {GraphSONCompatibility.V2D0_NO_TYPE_3_3_7, mapperV2 },
-<<<<<<< HEAD
+                {GraphSONCompatibility.V1D0_3_3_8, mapperV1 },
+                {GraphSONCompatibility.V2D0_NO_TYPE_3_3_8, mapperV2 },
                 {GraphSONCompatibility.V1D0_3_4_0, mapperV1 },
                 {GraphSONCompatibility.V2D0_NO_TYPE_3_4_0, mapperV2 },
                 {GraphSONCompatibility.V1D0_3_4_1, mapperV1 },
                 {GraphSONCompatibility.V2D0_NO_TYPE_3_4_1, mapperV2 },
                 {GraphSONCompatibility.V1D0_3_4_2, mapperV1 },
                 {GraphSONCompatibility.V2D0_NO_TYPE_3_4_2, mapperV2 }
-=======
-                {GraphSONCompatibility.V1D0_3_3_8, mapperV1 },
-                {GraphSONCompatibility.V2D0_NO_TYPE_3_3_8, mapperV2 }
->>>>>>> 2c854b85
         });
     }
 
