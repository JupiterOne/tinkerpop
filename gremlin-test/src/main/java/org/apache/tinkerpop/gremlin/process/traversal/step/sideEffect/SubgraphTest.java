/*
 * Licensed to the Apache Software Foundation (ASF) under one
 * or more contributor license agreements.  See the NOTICE file
 * distributed with this work for additional information
 * regarding copyright ownership.  The ASF licenses this file
 * to you under the Apache License, Version 2.0 (the
 * "License"); you may not use this file except in compliance
 * with the License.  You may obtain a copy of the License at
 *
 * http://www.apache.org/licenses/LICENSE-2.0
 *
 * Unless required by applicable law or agreed to in writing,
 * software distributed under the License is distributed on an
 * "AS IS" BASIS, WITHOUT WARRANTIES OR CONDITIONS OF ANY
 * KIND, either express or implied.  See the License for the
 * specific language governing permissions and limitations
 * under the License.
 */
package org.apache.tinkerpop.gremlin.process.traversal.step.sideEffect;

import org.apache.commons.configuration.Configuration;
import org.apache.tinkerpop.gremlin.FeatureRequirement;
import org.apache.tinkerpop.gremlin.LoadGraphWith;
import org.apache.tinkerpop.gremlin.process.AbstractGremlinProcessTest;
import org.apache.tinkerpop.gremlin.process.GremlinProcessRunner;
import org.apache.tinkerpop.gremlin.process.traversal.Traversal;
import org.apache.tinkerpop.gremlin.structure.Graph;
import org.apache.tinkerpop.gremlin.structure.Vertex;
import org.junit.Test;
import org.junit.runner.RunWith;

import java.util.Arrays;

import static org.apache.tinkerpop.gremlin.LoadGraphWith.GraphData.MODERN;
import static org.apache.tinkerpop.gremlin.process.traversal.dsl.graph.__.bothE;
import static org.apache.tinkerpop.gremlin.structure.Graph.Features.EdgeFeatures.FEATURE_ADD_EDGES;
import static org.apache.tinkerpop.gremlin.structure.Graph.Features.ElementFeatures.FEATURE_USER_SUPPLIED_IDS;
import static org.apache.tinkerpop.gremlin.structure.Graph.Features.VertexFeatures.FEATURE_ADD_VERTICES;
import static org.junit.Assert.assertEquals;
import static org.junit.Assert.fail;


/**
 * @author Stephen Mallette (http://stephen.genoprime.com)
 */
@RunWith(GremlinProcessRunner.class)
public abstract class SubgraphTest extends AbstractGremlinProcessTest {
    public abstract Traversal<Vertex, Graph> get_g_V_withSideEffectXsgX_outEXknowsX_subgraphXsgX_name_capXsgX(final Object v1Id, final Graph subgraph);

    public abstract Traversal<Vertex, String> get_g_V_withSideEffectXsgX_repeatXbothEXcreatedX_subgraphXsgX_outVX_timesX5X_name_dedup(final Graph subgraph);

    @Test
    @LoadGraphWith(MODERN)
    @FeatureRequirement(featureClass = Graph.Features.VertexFeatures.class, feature = FEATURE_ADD_VERTICES)
    @FeatureRequirement(featureClass = Graph.Features.EdgeFeatures.class, feature = FEATURE_ADD_EDGES)
    @FeatureRequirement(featureClass = Graph.Features.VertexFeatures.class, feature = FEATURE_USER_SUPPLIED_IDS)
    @FeatureRequirement(featureClass = Graph.Features.EdgeFeatures.class, feature = FEATURE_USER_SUPPLIED_IDS)
    public void g_V_withSideEffectXsgX_outEXknowsX_subgraphXsgX_name_capXsgX() throws Exception {
        final Configuration config = graphProvider.newGraphConfiguration("subgraph", this.getClass(), name.getMethodName(), MODERN);
        graphProvider.clear(config);
        Graph subgraph = graphProvider.openTestGraph(config);
        /////
        final Traversal<Vertex, Graph> traversal = get_g_V_withSideEffectXsgX_outEXknowsX_subgraphXsgX_name_capXsgX(convertToVertexId("marko"), subgraph);
        printTraversalForm(traversal);
        subgraph = traversal.next();
        assertVertexEdgeCounts(subgraph, 3, 2);
        subgraph.edges().forEachRemaining(e -> {
            assertEquals("knows", e.label());
            assertEquals("marko", e.outVertex().values("name").next());
            assertEquals(new Integer(29), e.outVertex().<Integer>values("age").next());
            assertEquals("person", e.outVertex().label());

            final String name = e.inVertex().<String>values("name").next();
            if (name.equals("vadas"))
                assertEquals(0.5d, e.value("weight"), 0.0001d);
            else if (name.equals("josh"))
                assertEquals(1.0d, e.value("weight"), 0.0001d);
            else
                fail("There's a vertex present that should not be in the subgraph");
        });
        graphProvider.clear(subgraph, config);
    }

    @Test
    @LoadGraphWith(MODERN)
    @FeatureRequirement(featureClass = Graph.Features.VertexFeatures.class, feature = FEATURE_ADD_VERTICES)
    @FeatureRequirement(featureClass = Graph.Features.EdgeFeatures.class, feature = FEATURE_ADD_EDGES)
    @FeatureRequirement(featureClass = Graph.Features.VertexFeatures.class, feature = FEATURE_USER_SUPPLIED_IDS)
    @FeatureRequirement(featureClass = Graph.Features.EdgeFeatures.class, feature = FEATURE_USER_SUPPLIED_IDS)
    public void g_V_withSideEffectXsgX_repeatXbothEXcreatedX_subgraphXsgX_outVX_timesX5X_name_dedup() throws Exception {
        final Configuration config = graphProvider.newGraphConfiguration("subgraph", this.getClass(), name.getMethodName(), MODERN);
        graphProvider.clear(config);
        final Graph subgraph = graphProvider.openTestGraph(config);
        /////
        final Traversal<Vertex, String> traversal = get_g_V_withSideEffectXsgX_repeatXbothEXcreatedX_subgraphXsgX_outVX_timesX5X_name_dedup(subgraph);
        printTraversalForm(traversal);
        checkResults(Arrays.asList("marko", "josh", "peter"), traversal);
<<<<<<< HEAD
        final Graph subGraph = traversal.asAdmin().getSideEffects().<Graph>get("sg");
        assertVertexEdgeCounts(5, 4).accept(subGraph);
=======
        final Graph subGraph = traversal.asAdmin().getSideEffects().<Graph>get("sg").get();
        assertVertexEdgeCounts(subgraph, 5, 4);
>>>>>>> bf7c9814

        graphProvider.clear(subgraph, config);
    }

    public static class Traversals extends SubgraphTest {

        @Override
        public Traversal<Vertex, Graph> get_g_V_withSideEffectXsgX_outEXknowsX_subgraphXsgX_name_capXsgX(final Object v1Id, final Graph subgraph) {
            return g.withSideEffect("sg", () -> subgraph).V(v1Id).outE("knows").subgraph("sg").values("name").cap("sg");
        }

        @Override
        public Traversal<Vertex, String> get_g_V_withSideEffectXsgX_repeatXbothEXcreatedX_subgraphXsgX_outVX_timesX5X_name_dedup(final Graph subgraph) {
            return g.withSideEffect("sg", () -> subgraph).V().repeat(bothE("created").subgraph("sg").outV()).times(5).<String>values("name").dedup();
        }
    }
}<|MERGE_RESOLUTION|>--- conflicted
+++ resolved
@@ -95,13 +95,8 @@
         final Traversal<Vertex, String> traversal = get_g_V_withSideEffectXsgX_repeatXbothEXcreatedX_subgraphXsgX_outVX_timesX5X_name_dedup(subgraph);
         printTraversalForm(traversal);
         checkResults(Arrays.asList("marko", "josh", "peter"), traversal);
-<<<<<<< HEAD
         final Graph subGraph = traversal.asAdmin().getSideEffects().<Graph>get("sg");
-        assertVertexEdgeCounts(5, 4).accept(subGraph);
-=======
-        final Graph subGraph = traversal.asAdmin().getSideEffects().<Graph>get("sg").get();
-        assertVertexEdgeCounts(subgraph, 5, 4);
->>>>>>> bf7c9814
+        assertVertexEdgeCounts(subGraph, 5, 4);
 
         graphProvider.clear(subgraph, config);
     }
