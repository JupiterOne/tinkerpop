--- conflicted
+++ resolved
@@ -116,11 +116,7 @@
     @Test
     @LoadGraphWith(MODERN)
     public void g_VXlistX1_2_3XX_name() {
-<<<<<<< HEAD
         final Traversal<Vertex,String> traversal = get_g_VXlistX1_2_3XX_name(convertToVertexId(graph, "marko"), convertToVertexId(graph, "vadas"), convertToVertexId(graph, "lop"));
-=======
-        final Traversal<Vertex, String> traversal = get_g_VXlistX1_2_3XX_name();
->>>>>>> 3feb7526
         printTraversalForm(traversal);
         checkResults(Arrays.asList("marko", "vadas", "lop"), traversal);
     }
@@ -128,11 +124,7 @@
     @Test
     @LoadGraphWith(MODERN)
     public void g_VXlistXv1_v2_v3XX_name() {
-<<<<<<< HEAD
         final Traversal<Vertex,String> traversal = get_g_VXlistXv1_v2_v3XX_name(convertToVertex(graph, "marko"), convertToVertex(graph, "vadas"), convertToVertex(graph, "lop"));
-=======
-        final Traversal<Vertex, String> traversal = get_g_VXlistXv1_v2_v3XX_name();
->>>>>>> 3feb7526
         printTraversalForm(traversal);
         checkResults(Arrays.asList("marko", "vadas", "lop"), traversal);
     }
