/*
 * Licensed to the Apache Software Foundation (ASF) under one
 * or more contributor license agreements.  See the NOTICE file
 * distributed with this work for additional information
 * regarding copyright ownership.  The ASF licenses this file
 * to you under the Apache License, Version 2.0 (the
 * "License"); you may not use this file except in compliance
 * with the License.  You may obtain a copy of the License at
 *
 * http://www.apache.org/licenses/LICENSE-2.0
 *
 * Unless required by applicable law or agreed to in writing,
 * software distributed under the License is distributed on an
 * "AS IS" BASIS, WITHOUT WARRANTIES OR CONDITIONS OF ANY
 * KIND, either express or implied.  See the License for the
 * specific language governing permissions and limitations
 * under the License.
 */
package org.apache.tinkerpop.gremlin.structure.io;

import org.apache.commons.configuration.Configuration;
import org.apache.tinkerpop.gremlin.AbstractGremlinTest;
import org.apache.tinkerpop.gremlin.FeatureRequirement;
import org.apache.tinkerpop.gremlin.LoadGraphWith;
import org.apache.tinkerpop.gremlin.TestHelper;
import org.apache.tinkerpop.gremlin.structure.Direction;
import org.apache.tinkerpop.gremlin.structure.Edge;
import org.apache.tinkerpop.gremlin.structure.Element;
import org.apache.tinkerpop.gremlin.structure.Graph;
import org.apache.tinkerpop.gremlin.structure.Graph.Features.EdgePropertyFeatures;
import org.apache.tinkerpop.gremlin.structure.Graph.Features.VertexPropertyFeatures;
import org.apache.tinkerpop.gremlin.structure.T;
import org.apache.tinkerpop.gremlin.structure.Vertex;
import org.apache.tinkerpop.gremlin.structure.VertexProperty;
import org.apache.tinkerpop.gremlin.structure.io.graphml.GraphMLReader;
import org.apache.tinkerpop.gremlin.structure.io.graphml.GraphMLResourceAccess;
import org.apache.tinkerpop.gremlin.structure.io.graphml.GraphMLWriter;
import org.apache.tinkerpop.gremlin.structure.io.graphson.GraphSONIo;
import org.apache.tinkerpop.gremlin.structure.io.graphson.GraphSONMapper;
import org.apache.tinkerpop.gremlin.structure.io.graphson.GraphSONResourceAccess;
import org.apache.tinkerpop.gremlin.structure.io.graphson.GraphSONTokens;
import org.apache.tinkerpop.gremlin.structure.io.graphson.GraphSONVersion;
import org.apache.tinkerpop.gremlin.structure.io.graphson.GraphSONWriter;
import org.apache.tinkerpop.gremlin.structure.io.graphson.LegacyGraphSONReader;
import org.apache.tinkerpop.gremlin.structure.io.graphson.TypeInfo;
import org.apache.tinkerpop.gremlin.structure.io.util.CustomId;
import org.apache.tinkerpop.gremlin.util.iterator.IteratorUtils;
import org.apache.tinkerpop.shaded.jackson.databind.JsonNode;
import org.apache.tinkerpop.shaded.jackson.databind.ObjectMapper;
import org.apache.tinkerpop.shaded.jackson.databind.module.SimpleModule;
import org.junit.Before;
import org.junit.Test;
import org.junit.experimental.runners.Enclosed;
import org.junit.runner.RunWith;
import org.slf4j.Logger;
import org.slf4j.LoggerFactory;

import javax.xml.XMLConstants;
import javax.xml.transform.Source;
import javax.xml.transform.Transformer;
import javax.xml.transform.TransformerFactory;
import javax.xml.transform.stream.StreamResult;
import javax.xml.transform.stream.StreamSource;
import javax.xml.validation.Schema;
import javax.xml.validation.SchemaFactory;
import javax.xml.validation.Validator;
import java.io.BufferedReader;
import java.io.ByteArrayInputStream;
import java.io.ByteArrayOutputStream;
import java.io.File;
import java.io.FileInputStream;
import java.io.FileOutputStream;
import java.io.IOException;
import java.io.InputStream;
import java.io.InputStreamReader;
import java.io.OutputStream;
import java.io.Reader;
import java.io.StringWriter;
import java.io.Writer;
import java.net.URL;
import java.util.List;
import java.util.UUID;

import static org.apache.tinkerpop.gremlin.structure.Graph.Features.ElementFeatures.FEATURE_ANY_IDS;
import static org.apache.tinkerpop.gremlin.structure.Graph.Features.VariableFeatures.FEATURE_VARIABLES;
import static org.apache.tinkerpop.gremlin.structure.Graph.Features.VertexFeatures.FEATURE_USER_SUPPLIED_IDS;
import static org.apache.tinkerpop.gremlin.structure.Graph.Features.VertexPropertyFeatures.FEATURE_BOOLEAN_VALUES;
import static org.apache.tinkerpop.gremlin.structure.Graph.Features.VertexPropertyFeatures.FEATURE_DOUBLE_VALUES;
import static org.apache.tinkerpop.gremlin.structure.Graph.Features.VertexPropertyFeatures.FEATURE_FLOAT_VALUES;
import static org.apache.tinkerpop.gremlin.structure.Graph.Features.VertexPropertyFeatures.FEATURE_INTEGER_VALUES;
import static org.apache.tinkerpop.gremlin.structure.Graph.Features.VertexPropertyFeatures.FEATURE_LONG_VALUES;
import static org.apache.tinkerpop.gremlin.structure.Graph.Features.VertexPropertyFeatures.FEATURE_STRING_VALUES;
import static org.apache.tinkerpop.gremlin.structure.io.IoCore.graphson;
import static org.hamcrest.core.Is.is;
import static org.hamcrest.core.StringContains.containsString;
import static org.junit.Assert.assertEquals;
import static org.junit.Assert.assertFalse;
import static org.junit.Assert.assertThat;
import static org.junit.Assert.assertTrue;
import static org.junit.Assert.fail;
import static org.junit.Assume.assumeThat;

/**
 * @author Joshua Shinavier (http://fortytwo.net)
 * @author Stephen Mallette (http://stephen.genoprime.com)
 * @author Marko A. Rodriguez (http://markorodriguez.com)
 */
@RunWith(Enclosed.class)
public class IoTest {
    private static final Logger logger = LoggerFactory.getLogger(IoTest.class);

    private static final String CLASSIC_GRAPH_WITH_COLOR = "<?xml version=\"1.0\" ?>\n" +
            "<graphml xmlns=\"http://graphml.graphdrawing.org/xmlns\" xmlns:xsi=\"http://www.w3.org/2001/XMLSchema-instance\" xsi:schemaLocation=\"http://graphml.graphdrawing.org/xmlns http://graphml.graphdrawing.org/xmlns/1.1/graphml.xsd\">\n" +
            "    <key id=\"age\" for=\"node\" attr.name=\"age\" attr.type=\"int\"></key>\n" +
            "    <key id=\"colorV\" for=\"node\" attr.name=\"color\" attr.type=\"string\"></key>\n" +
            "    <key id=\"labelV\" for=\"node\" attr.name=\"labelV\" attr.type=\"string\"></key>\n" +
            "    <key id=\"lang\" for=\"node\" attr.name=\"lang\" attr.type=\"string\"></key>\n" +
            "    <key id=\"name\" for=\"node\" attr.name=\"name\" attr.type=\"string\"></key>\n" +
            "    <key id=\"colorE\" for=\"edge\" attr.name=\"color\" attr.type=\"string\"></key>\n" +
            "    <key id=\"labelE\" for=\"edge\" attr.name=\"labelE\" attr.type=\"string\"></key>\n" +
            "    <key id=\"weight\" for=\"edge\" attr.name=\"weight\" attr.type=\"float\"></key>\n" +
            "    <graph id=\"G\" edgedefault=\"directed\">\n" +
            "        <node id=\"1\">\n" +
            "            <data key=\"labelV\">vertex</data>\n" +
            "            <data key=\"age\">29</data>\n" +
            "            <data key=\"colorV\">#6495ed</data>\n" +
            "            <data key=\"name\">marko</data>\n" +
            "        </node>\n" +
            "        <node id=\"2\">\n" +
            "            <data key=\"labelV\">vertex</data>\n" +
            "            <data key=\"age\">27</data>\n" +
            "            <data key=\"colorV\">#6495ed</data>\n" +
            "            <data key=\"name\">vadas</data>\n" +
            "        </node>\n" +
            "        <node id=\"3\">\n" +
            "            <data key=\"labelV\">vertex</data>\n" +
            "            <data key=\"lang\">java</data>\n" +
            "            <data key=\"colorV\">#6495ed</data>\n" +
            "            <data key=\"name\">lop</data>\n" +
            "        </node>\n" +
            "        <node id=\"4\">\n" +
            "            <data key=\"labelV\">vertex</data>\n" +
            "            <data key=\"age\">32</data>\n" +
            "            <data key=\"colorV\">#6495ed</data>\n" +
            "            <data key=\"name\">josh</data>\n" +
            "        </node>\n" +
            "        <node id=\"5\">\n" +
            "            <data key=\"labelV\">vertex</data>\n" +
            "            <data key=\"lang\">java</data>\n" +
            "            <data key=\"colorV\">#6495ed</data>\n" +
            "            <data key=\"name\">ripple</data>\n" +
            "        </node>\n" +
            "        <node id=\"6\">\n" +
            "            <data key=\"labelV\">vertex</data>\n" +
            "            <data key=\"age\">35</data>\n" +
            "            <data key=\"colorV\">#6495ed</data>\n" +
            "            <data key=\"name\">peter</data>\n" +
            "        </node>\n" +
            "        <edge id=\"10\" source=\"4\" target=\"5\">\n" +
            "            <data key=\"labelE\">created</data>\n" +
            "            <data key=\"colorE\">#ee0000</data>\n" +
            "            <data key=\"weight\">1.0</data>\n" +
            "        </edge>\n" +
            "        <edge id=\"11\" source=\"4\" target=\"3\">\n" +
            "            <data key=\"labelE\">created</data>\n" +
            "            <data key=\"colorE\">#ee0000</data>\n" +
            "            <data key=\"weight\">0.4</data>\n" +
            "        </edge>\n" +
            "        <edge id=\"12\" source=\"6\" target=\"3\">\n" +
            "            <data key=\"labelE\">created</data>\n" +
            "            <data key=\"colorE\">#ee0000</data>\n" +
            "            <data key=\"weight\">0.2</data>\n" +
            "        </edge>\n" +
            "        <edge id=\"7\" source=\"1\" target=\"2\">\n" +
            "            <data key=\"labelE\">knows</data>\n" +
            "            <data key=\"colorE\">#ee0000</data>\n" +
            "            <data key=\"weight\">0.5</data>\n" +
            "        </edge>\n" +
            "        <edge id=\"8\" source=\"1\" target=\"4\">\n" +
            "            <data key=\"labelE\">knows</data>\n" +
            "            <data key=\"colorE\">#ee0000</data>\n" +
            "            <data key=\"weight\">1.0</data>\n" +
            "        </edge>\n" +
            "        <edge id=\"9\" source=\"1\" target=\"3\">\n" +
            "            <data key=\"labelE\">created</data>\n" +
            "            <data key=\"colorE\">#ee0000</data>\n" +
            "            <data key=\"weight\">0.4</data>\n" +
            "        </edge>\n" +
            "    </graph>\n" +
            "</graphml>";

    public static class GraphMLTest extends AbstractGremlinTest {

        @Test
        @FeatureRequirement(featureClass = Graph.Features.EdgeFeatures.class, feature = Graph.Features.EdgeFeatures.FEATURE_ADD_EDGES)
        @FeatureRequirement(featureClass = Graph.Features.VertexFeatures.class, feature = Graph.Features.VertexFeatures.FEATURE_ADD_VERTICES)
        @FeatureRequirement(featureClass = VertexPropertyFeatures.class, feature = FEATURE_STRING_VALUES)
        @FeatureRequirement(featureClass = VertexPropertyFeatures.class, feature = FEATURE_INTEGER_VALUES)
        @FeatureRequirement(featureClass = EdgePropertyFeatures.class, feature = EdgePropertyFeatures.FEATURE_FLOAT_VALUES)
        public void shouldReadGraphML() throws IOException {
            readGraphMLIntoGraph(graph, "tinkerpop-classic.xml");
            assertClassicGraph(graph, false, true);
        }

        @Test
        @FeatureRequirement(featureClass = Graph.Features.EdgeFeatures.class, feature = Graph.Features.EdgeFeatures.FEATURE_ADD_EDGES)
        @FeatureRequirement(featureClass = Graph.Features.VertexFeatures.class, feature = Graph.Features.VertexFeatures.FEATURE_ADD_VERTICES)
        @FeatureRequirement(featureClass = VertexPropertyFeatures.class, feature = FEATURE_STRING_VALUES)
        @FeatureRequirement(featureClass = VertexPropertyFeatures.class, feature = FEATURE_INTEGER_VALUES)
        @FeatureRequirement(featureClass = EdgePropertyFeatures.class, feature = EdgePropertyFeatures.FEATURE_FLOAT_VALUES)
        public void shouldReadGraphMLWithNoEdgeLabels() throws IOException {
            readGraphMLIntoGraph(graph, "tinkerpop-no-edge-labels.xml");
            assertNoEdgeGraph(graph, false, true);
        }

        @Test
        @FeatureRequirement(featureClass = Graph.Features.EdgeFeatures.class, feature = Graph.Features.EdgeFeatures.FEATURE_ADD_EDGES)
        @FeatureRequirement(featureClass = Graph.Features.VertexFeatures.class, feature = Graph.Features.VertexFeatures.FEATURE_ADD_VERTICES)
        @FeatureRequirement(featureClass = VertexPropertyFeatures.class, feature = FEATURE_STRING_VALUES)
        @FeatureRequirement(featureClass = VertexPropertyFeatures.class, feature = FEATURE_INTEGER_VALUES)
        @FeatureRequirement(featureClass = EdgePropertyFeatures.class, feature = EdgePropertyFeatures.FEATURE_FLOAT_VALUES)
        public void shouldReadGraphMLUnorderedElements() throws IOException {
            readGraphMLIntoGraph(graph, "tinkerpop-classic-unordered.xml");
            assertClassicGraph(graph, false, true);
        }

        @Test
        @FeatureRequirement(featureClass = Graph.Features.EdgeFeatures.class, feature = Graph.Features.EdgeFeatures.FEATURE_ADD_EDGES)
        @FeatureRequirement(featureClass = Graph.Features.VertexFeatures.class, feature = Graph.Features.VertexFeatures.FEATURE_ADD_VERTICES)
        @FeatureRequirement(featureClass = VertexPropertyFeatures.class, feature = FEATURE_STRING_VALUES)
        @FeatureRequirement(featureClass = VertexPropertyFeatures.class, feature = FEATURE_INTEGER_VALUES)
        @FeatureRequirement(featureClass = VertexPropertyFeatures.class, feature = FEATURE_FLOAT_VALUES)
        @FeatureRequirement(featureClass = VertexPropertyFeatures.class, feature = FEATURE_BOOLEAN_VALUES)
        @FeatureRequirement(featureClass = VertexPropertyFeatures.class, feature = FEATURE_LONG_VALUES)
        @FeatureRequirement(featureClass = VertexPropertyFeatures.class, feature = FEATURE_DOUBLE_VALUES)
        @FeatureRequirement(featureClass = EdgePropertyFeatures.class, feature = EdgePropertyFeatures.FEATURE_FLOAT_VALUES)
        public void shouldReadGraphMLWithAllSupportedDataTypes() throws IOException {
            final GraphReader reader = GraphMLReader.build().create();
            try (final InputStream stream = getResourceAsStream(GraphMLResourceAccess.class, "graph-types.xml")) {
                reader.readGraph(stream, graph);
            }

            final Vertex v = graph.vertices().next();
            assertEquals(123.45d, v.value("d"), 0.000001d);
            assertEquals("some-string", v.<String>value("s"));
            assertEquals(29, v.<Integer>value("i").intValue());
            assertEquals(true, v.<Boolean>value("b"));
            assertEquals(123.54f, v.value("f"), 0.000001f);
            assertEquals(10000000l, v.<Long>value("l").longValue());
            assertEquals("junk", v.<String>value("n"));
        }

        @Test
        @FeatureRequirement(featureClass = Graph.Features.EdgeFeatures.class, feature = Graph.Features.EdgeFeatures.FEATURE_ADD_EDGES)
        @FeatureRequirement(featureClass = Graph.Features.VertexFeatures.class, feature = Graph.Features.VertexFeatures.FEATURE_ADD_VERTICES)
        @FeatureRequirement(featureClass = VertexPropertyFeatures.class, feature = FEATURE_STRING_VALUES)
        @FeatureRequirement(featureClass = VertexPropertyFeatures.class, feature = FEATURE_INTEGER_VALUES)
        @FeatureRequirement(featureClass = VertexPropertyFeatures.class, feature = FEATURE_FLOAT_VALUES)
        @FeatureRequirement(featureClass = VertexPropertyFeatures.class, feature = FEATURE_BOOLEAN_VALUES)
        @FeatureRequirement(featureClass = VertexPropertyFeatures.class, feature = FEATURE_LONG_VALUES)
        @FeatureRequirement(featureClass = VertexPropertyFeatures.class, feature = FEATURE_DOUBLE_VALUES)
        @FeatureRequirement(featureClass = EdgePropertyFeatures.class, feature = EdgePropertyFeatures.FEATURE_FLOAT_VALUES)
        public void shouldReadGraphMLWithoutStrictOption() throws IOException {
            final GraphReader reader = GraphMLReader.build().strict(false).create();
            try (final InputStream stream = getResourceAsStream(GraphMLResourceAccess.class, "graph-types-bad.xml")) {
                reader.readGraph(stream, graph);
            }

            final Vertex v = graph.vertices().next();
            assertFalse(v.values("d").hasNext());
            assertEquals("some-string", v.<String>value("s"));
            assertFalse(v.values("i").hasNext());
            assertEquals(false, v.<Boolean>value("b"));
            assertFalse(v.values("f").hasNext());
            assertFalse(v.values("l").hasNext());
            assertEquals("junk", v.<String>value("n"));
        }

        @Test
        @FeatureRequirement(featureClass = Graph.Features.EdgeFeatures.class, feature = Graph.Features.EdgeFeatures.FEATURE_ADD_EDGES)
        @FeatureRequirement(featureClass = Graph.Features.VertexFeatures.class, feature = Graph.Features.VertexFeatures.FEATURE_ADD_VERTICES)
        public void shouldReadGraphMLWithoutEdgeIds() throws IOException {
            final GraphReader reader = GraphMLReader.build().strict(false).create();
            try (final InputStream stream = getResourceAsStream(GraphMLResourceAccess.class, "graph-no-edge-ids.xml")) {
                reader.readGraph(stream, graph);
            }
            assertEquals(1, IteratorUtils.count(graph.edges()));
            assertEquals(2, IteratorUtils.count(graph.vertices()));
        }

        @Test
        @FeatureRequirement(featureClass = Graph.Features.EdgeFeatures.class, feature = Graph.Features.EdgeFeatures.FEATURE_ADD_EDGES)
        @FeatureRequirement(featureClass = Graph.Features.EdgeFeatures.class, feature = Graph.Features.EdgeFeatures.FEATURE_REMOVE_EDGES)
        @FeatureRequirement(featureClass = Graph.Features.VertexFeatures.class, feature = Graph.Features.VertexFeatures.FEATURE_ADD_VERTICES)
        @FeatureRequirement(featureClass = Graph.Features.VertexFeatures.class, feature = Graph.Features.VertexFeatures.FEATURE_REMOVE_VERTICES)
        @FeatureRequirement(featureClass = VertexPropertyFeatures.class, feature = FEATURE_STRING_VALUES)
        @FeatureRequirement(featureClass = VertexPropertyFeatures.class, feature = FEATURE_INTEGER_VALUES)
        @FeatureRequirement(featureClass = EdgePropertyFeatures.class, feature = EdgePropertyFeatures.FEATURE_FLOAT_VALUES)
        @FeatureRequirement(featureClass = EdgePropertyFeatures.class, feature = EdgePropertyFeatures.FEATURE_STRING_VALUES)
        public void shouldReadGraphMLWithCommonVertexAndEdgePropertyNames() throws IOException {
            final GraphReader reader = GraphMLReader.build().create();
            try (final InputStream stream = new ByteArrayInputStream(CLASSIC_GRAPH_WITH_COLOR.getBytes("UTF-8"))) {
                reader.readGraph(stream, graph);
            }

            // there is also a "color" property on this dataset that is on both edges and vertices
            graph.vertices().forEachRemaining(v -> assertEquals("#6495ed", v.value("color")));
            graph.edges().forEachRemaining(e -> assertEquals("#ee0000", e.value("color")));

            final GraphWriter writer = GraphMLWriter.build().create();
            try (final OutputStream out = new ByteArrayOutputStream()) {
                writer.writeGraph(out, graph);

                graph.vertices().forEachRemaining(Element::remove);
                try (final InputStream stream = new ByteArrayInputStream(((ByteArrayOutputStream) out).toByteArray())) {
                    reader.readGraph(stream, graph);
                }

                // there is also a "color" property on this dataset that is on both edges and vertices
                graph.vertices().forEachRemaining(v -> assertEquals("#6495ed", v.value("color")));
                graph.edges().forEachRemaining(e -> assertEquals("#ee0000", e.value("color")));
            }
        }

        @Test(expected = NumberFormatException.class)
        @FeatureRequirement(featureClass = Graph.Features.EdgeFeatures.class, feature = Graph.Features.EdgeFeatures.FEATURE_ADD_EDGES)
        @FeatureRequirement(featureClass = Graph.Features.VertexFeatures.class, feature = Graph.Features.VertexFeatures.FEATURE_ADD_VERTICES)
        @FeatureRequirement(featureClass = VertexPropertyFeatures.class, feature = FEATURE_STRING_VALUES)
        @FeatureRequirement(featureClass = VertexPropertyFeatures.class, feature = FEATURE_INTEGER_VALUES)
        @FeatureRequirement(featureClass = VertexPropertyFeatures.class, feature = FEATURE_FLOAT_VALUES)
        @FeatureRequirement(featureClass = VertexPropertyFeatures.class, feature = FEATURE_BOOLEAN_VALUES)
        @FeatureRequirement(featureClass = VertexPropertyFeatures.class, feature = FEATURE_LONG_VALUES)
        @FeatureRequirement(featureClass = VertexPropertyFeatures.class, feature = FEATURE_DOUBLE_VALUES)
        @FeatureRequirement(featureClass = EdgePropertyFeatures.class, feature = EdgePropertyFeatures.FEATURE_FLOAT_VALUES)
        public void shouldReadGraphMLWithStrictOption() throws IOException {
            final GraphReader reader = GraphMLReader.build().strict(true).create();
            try (final InputStream stream = getResourceAsStream(GraphMLResourceAccess.class, "graph-types-bad.xml")) {
                reader.readGraph(stream, graph);
            }
        }

        /**
         * Only need to execute this test with TinkerGraph or other graphs that support user supplied identifiers.
         */
        @Test
        @FeatureRequirement(featureClass = Graph.Features.EdgeFeatures.class, feature = Graph.Features.EdgeFeatures.FEATURE_ADD_EDGES)
        @FeatureRequirement(featureClass = Graph.Features.VertexFeatures.class, feature = Graph.Features.VertexFeatures.FEATURE_ADD_VERTICES)
        @FeatureRequirement(featureClass = VertexPropertyFeatures.class, feature = FEATURE_STRING_VALUES)
        @FeatureRequirement(featureClass = VertexPropertyFeatures.class, feature = FEATURE_INTEGER_VALUES)
        @FeatureRequirement(featureClass = EdgePropertyFeatures.class, feature = EdgePropertyFeatures.FEATURE_FLOAT_VALUES)
        @FeatureRequirement(featureClass = Graph.Features.VertexFeatures.class, feature = Graph.Features.VertexFeatures.FEATURE_USER_SUPPLIED_IDS)
        @FeatureRequirement(featureClass = Graph.Features.VertexFeatures.class, feature = Graph.Features.VertexFeatures.FEATURE_NUMERIC_IDS)
        @LoadGraphWith(LoadGraphWith.GraphData.CLASSIC)
        public void shouldWriteNormalizedGraphML() throws Exception {
            try (ByteArrayOutputStream bos = new ByteArrayOutputStream()) {
                final GraphMLWriter w = GraphMLWriter.build().normalize(true).create();
                w.writeGraph(bos, graph);
<<<<<<< HEAD
                final String expected = streamToString(IoTest.class.getResourceAsStream(TestHelper.convertPackageToResourcePath(GraphMLResourceAccess.class) + "tinkerpop-classic-normalized.xml"));
=======

                final String expected = streamToString(getResourceAsStream(GraphMLResourceAccess.class, "tinkerpop-classic-normalized.xml"));
>>>>>>> a40bc3d9
                assertEquals(expected.replace("\n", "").replace("\r", ""), bos.toString().replace("\n", "").replace("\r", ""));
            }
        }

        @Test
        @LoadGraphWith(LoadGraphWith.GraphData.CREW)
        public void shouldNotWriteGraphMLFromGraphWithMultiProperties() throws Exception {
            try (ByteArrayOutputStream bos = new ByteArrayOutputStream()) {
                final GraphMLWriter w = GraphMLWriter.build().create();
                w.writeGraph(bos, graph);
                fail("Should not be able to write multi-properties to GraphML");
            } catch (IllegalStateException iae) {
                assertThat(iae.getMessage(), containsString("multi-properties are not directly supported by GraphML format"));
            }
        }

        /**
         * Note: this is only a very lightweight test of writer/reader encoding. It is known that there are characters
         * which, when written by GraphMLWriter, cause parse errors for GraphMLReader. However, this happens uncommonly
         * enough that is not yet known which characters those are. Only need to execute this test with TinkerGraph
         * or other graphs that support user supplied identifiers.
         */
        @Test
        @FeatureRequirement(featureClass = Graph.Features.EdgeFeatures.class, feature = Graph.Features.EdgeFeatures.FEATURE_ADD_EDGES)
        @FeatureRequirement(featureClass = Graph.Features.VertexFeatures.class, feature = Graph.Features.VertexFeatures.FEATURE_ADD_VERTICES)
        @FeatureRequirement(featureClass = VertexPropertyFeatures.class, feature = FEATURE_STRING_VALUES)
        @FeatureRequirement(featureClass = Graph.Features.VertexFeatures.class, feature = FEATURE_USER_SUPPLIED_IDS)
        @FeatureRequirement(featureClass = Graph.Features.VertexFeatures.class, feature = Graph.Features.VertexFeatures.FEATURE_STRING_IDS)
        public void shouldProperlyEncodeWithGraphML() throws Exception {
            assumeThat("GraphML web site is down so XSD cannot be retrieved", is(isGraphMLXSDPresent()));

            final Vertex v = graph.addVertex(T.id, "1");
            v.property(VertexProperty.Cardinality.single, "text", "\u00E9");

            final GraphMLWriter w = GraphMLWriter.build().create();

            final File f = TestHelper.generateTempFile(this.getClass(), "test", ".txt");
            try (final OutputStream out = new FileOutputStream(f)) {
                w.writeGraph(out, graph);
            }

            validateXmlAgainstGraphMLXsd(f);

            // reusing the same config used for creation of "g".
            final Configuration configuration = graphProvider.newGraphConfiguration("g2", this.getClass(), name.getMethodName(), null);
            graphProvider.clear(configuration);
            final Graph g2 = graphProvider.openTestGraph(configuration);
            final GraphMLReader r = GraphMLReader.build().create();

            try (final InputStream in = new FileInputStream(f)) {
                r.readGraph(in, g2);
            }

            final Vertex v2 = g2.vertices("1").next();
            assertEquals("\u00E9", v2.property("text").value());

            // need to manually close the "g2" instance
            graphProvider.clear(g2, configuration);
        }

        @Test
        @FeatureRequirement(featureClass = Graph.Features.EdgeFeatures.class, feature = Graph.Features.EdgeFeatures.FEATURE_ADD_EDGES)
        @FeatureRequirement(featureClass = EdgePropertyFeatures.class, feature = FEATURE_STRING_VALUES)
        @FeatureRequirement(featureClass = Graph.Features.VertexFeatures.class, feature = Graph.Features.VertexFeatures.FEATURE_ADD_VERTICES)
        public void shouldReadWriteSelfLoopingEdges() throws Exception {
            final Graph source = graph;
            final Vertex v1 = source.addVertex();
            final Vertex v2 = source.addVertex();
            v1.addEdge("CONTROL", v2);
            v1.addEdge("SELFLOOP", v1);

            final Configuration targetConf = graphProvider.newGraphConfiguration("target", this.getClass(), name.getMethodName(), null);
            final Graph target = graphProvider.openTestGraph(targetConf);
            try (ByteArrayOutputStream os = new ByteArrayOutputStream()) {
                source.io(IoCore.graphml()).writer().create().writeGraph(os, source);
                try (ByteArrayInputStream is = new ByteArrayInputStream(os.toByteArray())) {
                    target.io(IoCore.graphml()).reader().create().readGraph(is, target);
                }
            } catch (IOException ioe) {
                throw new RuntimeException(ioe);
            }

            assertEquals(IteratorUtils.count(source.vertices()), IteratorUtils.count(target.vertices()));
            assertEquals(IteratorUtils.count(source.edges()), IteratorUtils.count(target.edges()));
        }

        @Test
        @FeatureRequirement(featureClass = Graph.Features.EdgeFeatures.class, feature = Graph.Features.EdgeFeatures.FEATURE_ADD_EDGES)
        @FeatureRequirement(featureClass = Graph.Features.VertexFeatures.class, feature = Graph.Features.VertexFeatures.FEATURE_ADD_VERTICES)
        @FeatureRequirement(featureClass = VertexPropertyFeatures.class, feature = FEATURE_STRING_VALUES)
        @FeatureRequirement(featureClass = VertexPropertyFeatures.class, feature = FEATURE_INTEGER_VALUES)
        @FeatureRequirement(featureClass = EdgePropertyFeatures.class, feature = EdgePropertyFeatures.FEATURE_FLOAT_VALUES)
        public void shouldTransformGraphMLV2ToV3ViaXSLT() throws Exception {
            final InputStream stylesheet = Thread.currentThread().getContextClassLoader().getResourceAsStream("tp2-to-tp3-graphml.xslt");
            final InputStream datafile = getResourceAsStream(GraphMLResourceAccess.class, "tinkerpop-classic-tp2.xml");
            final ByteArrayOutputStream output = new ByteArrayOutputStream();

            final TransformerFactory tFactory = TransformerFactory.newInstance();
            final StreamSource stylesource = new StreamSource(stylesheet);
            final Transformer transformer = tFactory.newTransformer(stylesource);

            final StreamSource source = new StreamSource(datafile);
            final StreamResult result = new StreamResult(output);
            transformer.transform(source, result);

            final GraphReader reader = GraphMLReader.build().create();
            reader.readGraph(new ByteArrayInputStream(output.toByteArray()), graph);
            assertClassicGraph(graph, false, true);
        }

        private boolean isGraphMLXSDPresent() {
            // when the graphml website goes down then tests won't pass - this allows the tests that rely on this
            // resource to conditionally run
            try {
                new URL("http://graphml.graphdrawing.org/xmlns/1.1/graphml-structure.xsd").openConnection().connect();
                return true;
            } catch (Exception ex) {
                return false;
            }
        }
    }

    public static final class GryoTest extends AbstractGremlinTest {

        @Test
        @FeatureRequirement(featureClass = Graph.Features.EdgeFeatures.class, feature = Graph.Features.EdgeFeatures.FEATURE_ADD_EDGES)
        @FeatureRequirement(featureClass = EdgePropertyFeatures.class, feature = FEATURE_STRING_VALUES)
        @FeatureRequirement(featureClass = Graph.Features.VertexFeatures.class, feature = Graph.Features.VertexFeatures.FEATURE_ADD_VERTICES)
        public void shouldReadWriteSelfLoopingEdges() {
            final Graph source = graph;
            final Vertex v1 = source.addVertex();
            final Vertex v2 = source.addVertex();
            v1.addEdge("CONTROL", v2);
            v1.addEdge("SELFLOOP", v1);

            final Configuration targetConf = graphProvider.newGraphConfiguration("target", this.getClass(), name.getMethodName(), null);
            final Graph target = graphProvider.openTestGraph(targetConf);
            ;
            try (ByteArrayOutputStream os = new ByteArrayOutputStream()) {
                source.io(IoCore.gryo()).writer().create().writeGraph(os, source);
                try (ByteArrayInputStream is = new ByteArrayInputStream(os.toByteArray())) {
                    target.io(IoCore.gryo()).reader().create().readGraph(is, target);
                }
            } catch (IOException ioe) {
                throw new RuntimeException(ioe);
            }

            assertEquals(IteratorUtils.count(source.vertices()), IteratorUtils.count(target.vertices()));
            assertEquals(IteratorUtils.count(source.edges()), IteratorUtils.count(target.edges()));
        }
    }

    public static final class GraphSONTest extends AbstractGremlinTest {
        private Io.Builder<GraphSONIo> graphson;

        @Before
        public void setupBeforeEachTest() {
            graphson = graphson();
        }

        /**
         * Only need to execute this test with TinkerGraph or other graphs that support user supplied identifiers.
         */
        @Test
        @FeatureRequirement(featureClass = VertexPropertyFeatures.class, feature = FEATURE_STRING_VALUES)
        @FeatureRequirement(featureClass = VertexPropertyFeatures.class, feature = FEATURE_INTEGER_VALUES)
        @FeatureRequirement(featureClass = EdgePropertyFeatures.class, feature = EdgePropertyFeatures.FEATURE_FLOAT_VALUES)
        @FeatureRequirement(featureClass = Graph.Features.VertexFeatures.class, feature = Graph.Features.VertexFeatures.FEATURE_USER_SUPPLIED_IDS)
        @FeatureRequirement(featureClass = Graph.Features.VertexFeatures.class, feature = Graph.Features.VertexFeatures.FEATURE_NUMERIC_IDS)
        @FeatureRequirement(featureClass = Graph.Features.VertexPropertyFeatures.class, feature = Graph.Features.VertexPropertyFeatures.FEATURE_USER_SUPPLIED_IDS)
        @FeatureRequirement(featureClass = Graph.Features.VariableFeatures.class, feature = FEATURE_VARIABLES)
        @LoadGraphWith(LoadGraphWith.GraphData.CLASSIC)
        public void shouldWriteNormalizedGraphSON() throws Exception {
            try (ByteArrayOutputStream bos = new ByteArrayOutputStream()) {
                final GraphSONMapper mapper = graph.io(graphson).mapper().version(GraphSONVersion.V1_0).normalize(true).create();
                final GraphSONWriter w = graph.io(graphson).writer().mapper(mapper).create();
                w.writeGraph(bos, graph);

                final String expected = streamToString(getResourceAsStream(GraphSONResourceAccess.class, "tinkerpop-classic-normalized-v1d0.json"));
                assertEquals(expected.replace("\n", "").replace("\r", ""), bos.toString().replace("\n", "").replace("\r", ""));
            }
        }

        @Test
        @LoadGraphWith(LoadGraphWith.GraphData.MODERN)
        @FeatureRequirement(featureClass = Graph.Features.EdgeFeatures.class, feature = Graph.Features.EdgeFeatures.FEATURE_ADD_EDGES)
        @FeatureRequirement(featureClass = Graph.Features.VertexFeatures.class, feature = Graph.Features.VertexFeatures.FEATURE_ADD_VERTICES)
        public void shouldReadWriteModernWrappedInJsonObject() throws Exception {
            final GraphSONMapper mapper = graph.io(graphson).mapper().version(GraphSONVersion.V1_0).create();
            try (final ByteArrayOutputStream os = new ByteArrayOutputStream()) {
                final GraphWriter writer = graph.io(graphson()).writer().wrapAdjacencyList(true).mapper(mapper).create();
                writer.writeGraph(os, graph);

                final Configuration configuration = graphProvider.newGraphConfiguration("readGraph", this.getClass(), name.getMethodName(), LoadGraphWith.GraphData.MODERN);
                graphProvider.clear(configuration);
                final Graph g1 = graphProvider.openTestGraph(configuration);
                final GraphReader reader = graph.io(graphson()).reader().mapper(mapper).unwrapAdjacencyList(true).create();
                try (final ByteArrayInputStream bais = new ByteArrayInputStream(os.toByteArray())) {
                    reader.readGraph(bais, g1);
                }

                // modern uses double natively so always assert as such
                IoTest.assertModernGraph(g1, true, true);

                graphProvider.clear(g1, configuration);
            }
        }

        /**
         * This is just a serialization check for JSON.
         */
        @Test
        @FeatureRequirement(featureClass = Graph.Features.VertexFeatures.class, feature = Graph.Features.VertexFeatures.FEATURE_ADD_VERTICES)
        @FeatureRequirement(featureClass = Graph.Features.VertexFeatures.class, feature = FEATURE_USER_SUPPLIED_IDS)
        @FeatureRequirement(featureClass = Graph.Features.VertexFeatures.class, feature = FEATURE_ANY_IDS)
        public void shouldProperlySerializeCustomIdWithGraphSON() throws Exception {
            final UUID id = UUID.fromString("AF4B5965-B176-4552-B3C1-FBBE2F52C305");
            graph.addVertex(T.id, new CustomId("vertex", id));

            final SimpleModule module = new SimpleModule();
            module.addSerializer(CustomId.class, new CustomId.CustomIdJacksonSerializerV1d0());
            final GraphWriter writer = graph.io(graphson).writer().mapper(
                    graph.io(graphson).mapper().version(GraphSONVersion.V1_0).addCustomModule(module).typeInfo(TypeInfo.PARTIAL_TYPES).create()).create();

            try (final ByteArrayOutputStream baos = new ByteArrayOutputStream()) {
                writer.writeGraph(baos, graph);

                final JsonNode jsonGraph = new ObjectMapper().readTree(baos.toByteArray());
                final JsonNode idValue = jsonGraph.get(GraphSONTokens.ID);
                assertTrue(idValue.has("cluster"));
                assertEquals("vertex", idValue.get("cluster").asText());
                assertTrue(idValue.has("elementId"));
                assertEquals("AF4B5965-B176-4552-B3C1-FBBE2F52C305".toLowerCase(), idValue.get("elementId").get(1).asText());

                // reusing the same config used for creation of "g".
                final Configuration configuration = graphProvider.newGraphConfiguration("g2", this.getClass(), name.getMethodName(), null);
                graphProvider.clear(configuration);
                final Graph g2 = graphProvider.openTestGraph(configuration);

                try (final InputStream is = new ByteArrayInputStream(baos.toByteArray())) {
                    final GraphReader reader = graph.io(graphson).reader()
                            .mapper(graph.io(graphson).mapper().version(GraphSONVersion.V1_0).typeInfo(TypeInfo.PARTIAL_TYPES).addCustomModule(module).create()).create();
                    reader.readGraph(is, g2);
                }

                final Vertex v2 = g2.vertices().next();
                final CustomId customId = (CustomId) v2.id();
                assertEquals(id, customId.getElementId());
                assertEquals("vertex", customId.getCluster());

                // need to manually close the "g2" instance
                graphProvider.clear(g2, configuration);
            }
        }

        @Test
        @FeatureRequirement(featureClass = Graph.Features.EdgeFeatures.class, feature = Graph.Features.EdgeFeatures.FEATURE_ADD_EDGES)
        @FeatureRequirement(featureClass = EdgePropertyFeatures.class, feature = FEATURE_STRING_VALUES)
        @FeatureRequirement(featureClass = Graph.Features.VertexFeatures.class, feature = Graph.Features.VertexFeatures.FEATURE_ADD_VERTICES)
        public void shouldReadWriteSelfLoopingEdges() throws Exception {
            final GraphSONMapper mapper = graph.io(graphson).mapper().version(GraphSONVersion.V1_0).create();
            final Graph source = graph;
            final Vertex v1 = source.addVertex();
            final Vertex v2 = source.addVertex();
            v1.addEdge("CONTROL", v2);
            v1.addEdge("SELFLOOP", v1);

            final Configuration targetConf = graphProvider.newGraphConfiguration("target", this.getClass(), name.getMethodName(), null);
            final Graph target = graphProvider.openTestGraph(targetConf);
            try (ByteArrayOutputStream os = new ByteArrayOutputStream()) {
                source.io(IoCore.graphson()).writer().mapper(mapper).create().writeGraph(os, source);
                try (ByteArrayInputStream is = new ByteArrayInputStream(os.toByteArray())) {
                    target.io(IoCore.graphson()).reader().mapper(mapper).create().readGraph(is, target);
                }
            } catch (IOException ioe) {
                throw new RuntimeException(ioe);
            }

            assertEquals(IteratorUtils.count(source.vertices()), IteratorUtils.count(target.vertices()));
            assertEquals(IteratorUtils.count(source.edges()), IteratorUtils.count(target.edges()));
        }
    }

    public static final class GraphSONLegacyTest extends AbstractGremlinTest {
        @Test
        @FeatureRequirement(featureClass = Graph.Features.EdgeFeatures.class, feature = Graph.Features.EdgeFeatures.FEATURE_ADD_EDGES)
        @FeatureRequirement(featureClass = Graph.Features.VertexFeatures.class, feature = Graph.Features.VertexFeatures.FEATURE_ADD_VERTICES)
        @FeatureRequirement(featureClass = VertexPropertyFeatures.class, feature = FEATURE_STRING_VALUES)
        @FeatureRequirement(featureClass = VertexPropertyFeatures.class, feature = FEATURE_INTEGER_VALUES)
        @FeatureRequirement(featureClass = EdgePropertyFeatures.class, feature = EdgePropertyFeatures.FEATURE_FLOAT_VALUES)
        public void shouldReadLegacyGraphSON() throws IOException {
            final GraphReader reader = LegacyGraphSONReader.build().create();
            try (final InputStream stream = getResourceAsStream(GraphSONResourceAccess.class, "tinkerpop-classic-legacy.json")) {
                reader.readGraph(stream, graph);
            }

            // the id is lossy in migration because TP2 treated ID as String
            assertClassicGraph(graph, false, true);
        }
    }

    public static final class GraphSONV2D0Test extends AbstractGremlinTest {
        private Io.Builder<GraphSONIo> graphson;

        @Before
        public void setupBeforeEachTest() {
            graphson = graphson();
        }

        /**
         * Only need to execute this test with TinkerGraph or other graphs that support user supplied identifiers.
         */
        @Test
        @FeatureRequirement(featureClass = VertexPropertyFeatures.class, feature = FEATURE_STRING_VALUES)
        @FeatureRequirement(featureClass = VertexPropertyFeatures.class, feature = FEATURE_INTEGER_VALUES)
        @FeatureRequirement(featureClass = EdgePropertyFeatures.class, feature = EdgePropertyFeatures.FEATURE_FLOAT_VALUES)
        @FeatureRequirement(featureClass = Graph.Features.VertexFeatures.class, feature = Graph.Features.VertexFeatures.FEATURE_USER_SUPPLIED_IDS)
        @FeatureRequirement(featureClass = Graph.Features.VertexFeatures.class, feature = Graph.Features.VertexFeatures.FEATURE_NUMERIC_IDS)
        @FeatureRequirement(featureClass = Graph.Features.VertexPropertyFeatures.class, feature = Graph.Features.VertexPropertyFeatures.FEATURE_USER_SUPPLIED_IDS)
        @FeatureRequirement(featureClass = Graph.Features.VariableFeatures.class, feature = FEATURE_VARIABLES)
        @LoadGraphWith(LoadGraphWith.GraphData.CLASSIC)
        public void shouldWriteNormalizedGraphSON() throws Exception {
            try (ByteArrayOutputStream bos = new ByteArrayOutputStream()) {
                final GraphSONMapper mapper = graph.io(graphson).mapper().version(GraphSONVersion.V2_0).typeInfo(TypeInfo.NO_TYPES).normalize(true).create();
                final GraphSONWriter w = graph.io(graphson).writer().mapper(mapper).create();
                w.writeGraph(bos, graph);

                final String expected = streamToString(getResourceAsStream(GraphSONResourceAccess.class, "tinkerpop-classic-normalized-v2d0.json"));
                assertEquals(expected.replace("\n", "").replace("\r", ""), bos.toString().replace("\n", "").replace("\r", ""));
            }
        }

        @Test
        @LoadGraphWith(LoadGraphWith.GraphData.MODERN)
        @FeatureRequirement(featureClass = Graph.Features.EdgeFeatures.class, feature = Graph.Features.EdgeFeatures.FEATURE_ADD_EDGES)
        @FeatureRequirement(featureClass = Graph.Features.VertexFeatures.class, feature = Graph.Features.VertexFeatures.FEATURE_ADD_VERTICES)
        public void shouldReadWriteModernWrappedInJsonObject() throws Exception {
            final GraphSONMapper mapper = graph.io(graphson).mapper().version(GraphSONVersion.V2_0).create();
            try (final ByteArrayOutputStream os = new ByteArrayOutputStream()) {
                final GraphWriter writer = graph.io(graphson()).writer().wrapAdjacencyList(true).mapper(mapper).create();
                writer.writeGraph(os, graph);

                final Configuration configuration = graphProvider.newGraphConfiguration("readGraph", this.getClass(), name.getMethodName(), LoadGraphWith.GraphData.MODERN);
                graphProvider.clear(configuration);
                final Graph g1 = graphProvider.openTestGraph(configuration);
                final GraphReader reader = graph.io(graphson()).reader().mapper(mapper).unwrapAdjacencyList(true).create();
                try (final ByteArrayInputStream bais = new ByteArrayInputStream(os.toByteArray())) {
                    reader.readGraph(bais, g1);
                }

                // modern uses double natively so always assert as such
                IoTest.assertModernGraph(g1, true, true);

                graphProvider.clear(g1, configuration);
            }
        }

        /**
         * This is just a serialization check for JSON.
         */
        @Test
        @FeatureRequirement(featureClass = Graph.Features.VertexFeatures.class, feature = Graph.Features.VertexFeatures.FEATURE_ADD_VERTICES)
        @FeatureRequirement(featureClass = Graph.Features.VertexFeatures.class, feature = FEATURE_USER_SUPPLIED_IDS)
        @FeatureRequirement(featureClass = Graph.Features.VertexFeatures.class, feature = FEATURE_ANY_IDS)
        public void shouldProperlySerializeCustomIdWithGraphSON() throws Exception {
            final UUID id = UUID.fromString("AF4B5965-B176-4552-B3C1-FBBE2F52C305");
            graph.addVertex(T.id, new CustomId("vertex", id));

            final SimpleModule module = new CustomId.CustomIdTinkerPopJacksonModuleV2d0();
            final GraphWriter writer = graph.io(graphson).writer().mapper(
                    graph.io(graphson).mapper().version(GraphSONVersion.V2_0).addCustomModule(module).create()).create();

            try (final ByteArrayOutputStream baos = new ByteArrayOutputStream()) {
                writer.writeGraph(baos, graph);

                // reusing the same config used for creation of "g".
                final Configuration configuration = graphProvider.newGraphConfiguration("g2", this.getClass(), name.getMethodName(), null);
                graphProvider.clear(configuration);
                final Graph g2 = graphProvider.openTestGraph(configuration);

                try (final InputStream is = new ByteArrayInputStream(baos.toByteArray())) {
                    final GraphReader reader = graph.io(graphson).reader()
                            .mapper(graph.io(graphson).mapper().version(GraphSONVersion.V2_0).addCustomModule(module).create()).create();
                    reader.readGraph(is, g2);
                }

                final Vertex v2 = g2.vertices().next();
                final CustomId customId = (CustomId) v2.id();
                assertEquals(id, customId.getElementId());
                assertEquals("vertex", customId.getCluster());

                // need to manually close the "g2" instance
                graphProvider.clear(g2, configuration);
            }
        }

        @Test
        @FeatureRequirement(featureClass = Graph.Features.EdgeFeatures.class, feature = Graph.Features.EdgeFeatures.FEATURE_ADD_EDGES)
        @FeatureRequirement(featureClass = EdgePropertyFeatures.class, feature = FEATURE_STRING_VALUES)
        @FeatureRequirement(featureClass = Graph.Features.VertexFeatures.class, feature = Graph.Features.VertexFeatures.FEATURE_ADD_VERTICES)
        public void shouldReadWriteSelfLoopingEdges() throws Exception {
            final GraphSONMapper mapper = graph.io(graphson).mapper().version(GraphSONVersion.V2_0).create();
            final Graph source = graph;
            final Vertex v1 = source.addVertex();
            final Vertex v2 = source.addVertex();
            v1.addEdge("CONTROL", v2);
            v1.addEdge("SELFLOOP", v1);

            final Configuration targetConf = graphProvider.newGraphConfiguration("target", this.getClass(), name.getMethodName(), null);
            final Graph target = graphProvider.openTestGraph(targetConf);
            try (ByteArrayOutputStream os = new ByteArrayOutputStream()) {
                source.io(IoCore.graphson()).writer().mapper(mapper).create().writeGraph(os, source);
                try (ByteArrayInputStream is = new ByteArrayInputStream(os.toByteArray())) {
                    target.io(IoCore.graphson()).reader().mapper(mapper).create().readGraph(is, target);
                }
            } catch (IOException ioe) {
                throw new RuntimeException(ioe);
            }

            assertEquals(IteratorUtils.count(source.vertices()), IteratorUtils.count(target.vertices()));
            assertEquals(IteratorUtils.count(source.edges()), IteratorUtils.count(target.edges()));
        }
    }

    public static final class GraphSONV3D0Test extends AbstractGremlinTest {
        private Io.Builder<GraphSONIo> graphson;

        @Before
        public void setupBeforeEachTest() {
            graphson = graphson();
        }

        /**
         * Only need to execute this test with TinkerGraph or other graphs that support user supplied identifiers.
         */
        @Test
        @FeatureRequirement(featureClass = VertexPropertyFeatures.class, feature = FEATURE_STRING_VALUES)
        @FeatureRequirement(featureClass = VertexPropertyFeatures.class, feature = FEATURE_INTEGER_VALUES)
        @FeatureRequirement(featureClass = EdgePropertyFeatures.class, feature = EdgePropertyFeatures.FEATURE_FLOAT_VALUES)
        @FeatureRequirement(featureClass = Graph.Features.VertexFeatures.class, feature = Graph.Features.VertexFeatures.FEATURE_USER_SUPPLIED_IDS)
        @FeatureRequirement(featureClass = Graph.Features.VertexFeatures.class, feature = Graph.Features.VertexFeatures.FEATURE_NUMERIC_IDS)
        @FeatureRequirement(featureClass = Graph.Features.VertexPropertyFeatures.class, feature = Graph.Features.VertexPropertyFeatures.FEATURE_USER_SUPPLIED_IDS)
        @FeatureRequirement(featureClass = Graph.Features.VariableFeatures.class, feature = FEATURE_VARIABLES)
        @LoadGraphWith(LoadGraphWith.GraphData.CLASSIC)
        public void shouldWriteNormalizedGraphSON() throws Exception {
            try (ByteArrayOutputStream bos = new ByteArrayOutputStream()) {
                final GraphSONMapper mapper = graph.io(graphson).mapper().version(GraphSONVersion.V3_0).normalize(true).create();
                final GraphSONWriter w = graph.io(graphson).writer().mapper(mapper).create();
                w.writeGraph(bos, graph);

                final String expected = streamToString(getResourceAsStream(GraphSONResourceAccess.class, "tinkerpop-classic-normalized-v3d0.json"));
                assertEquals(expected.replace("\n", "").replace("\r", ""), bos.toString().replace("\n", "").replace("\r", ""));
            }
        }

        @Test
        @LoadGraphWith(LoadGraphWith.GraphData.MODERN)
        @FeatureRequirement(featureClass = Graph.Features.EdgeFeatures.class, feature = Graph.Features.EdgeFeatures.FEATURE_ADD_EDGES)
        @FeatureRequirement(featureClass = Graph.Features.VertexFeatures.class, feature = Graph.Features.VertexFeatures.FEATURE_ADD_VERTICES)
        public void shouldReadWriteModernWrappedInJsonObject() throws Exception {
            final GraphSONMapper mapper = graph.io(graphson).mapper().version(GraphSONVersion.V3_0).create();
            try (final ByteArrayOutputStream os = new ByteArrayOutputStream()) {
                final GraphWriter writer = graph.io(graphson()).writer().wrapAdjacencyList(true).mapper(mapper).create();
                writer.writeGraph(os, graph);

                final Configuration configuration = graphProvider.newGraphConfiguration("readGraph", this.getClass(), name.getMethodName(), LoadGraphWith.GraphData.MODERN);
                graphProvider.clear(configuration);
                final Graph g1 = graphProvider.openTestGraph(configuration);
                final GraphReader reader = graph.io(graphson()).reader().mapper(mapper).unwrapAdjacencyList(true).create();
                try (final ByteArrayInputStream bais = new ByteArrayInputStream(os.toByteArray())) {
                    reader.readGraph(bais, g1);
                }

                // modern uses double natively so always assert as such
                IoTest.assertModernGraph(g1, true, true);

                graphProvider.clear(g1, configuration);
            }
        }

        /**
         * This is just a serialization check for JSON.
         */
        @Test
        @FeatureRequirement(featureClass = Graph.Features.VertexFeatures.class, feature = Graph.Features.VertexFeatures.FEATURE_ADD_VERTICES)
        @FeatureRequirement(featureClass = Graph.Features.VertexFeatures.class, feature = FEATURE_USER_SUPPLIED_IDS)
        @FeatureRequirement(featureClass = Graph.Features.VertexFeatures.class, feature = FEATURE_ANY_IDS)
        public void shouldProperlySerializeCustomIdWithGraphSON() throws Exception {
            final UUID id = UUID.fromString("AF4B5965-B176-4552-B3C1-FBBE2F52C305");
            graph.addVertex(T.id, new CustomId("vertex", id));

            final SimpleModule module = new CustomId.CustomIdTinkerPopJacksonModuleV3d0();
            final GraphWriter writer = graph.io(graphson).writer().mapper(
                    graph.io(graphson).mapper().version(GraphSONVersion.V3_0).addCustomModule(module).create()).create();

            try (final ByteArrayOutputStream baos = new ByteArrayOutputStream()) {
                writer.writeGraph(baos, graph);

                // reusing the same config used for creation of "g".
                final Configuration configuration = graphProvider.newGraphConfiguration("g2", this.getClass(), name.getMethodName(), null);
                graphProvider.clear(configuration);
                final Graph g2 = graphProvider.openTestGraph(configuration);

                try (final InputStream is = new ByteArrayInputStream(baos.toByteArray())) {
                    final GraphReader reader = graph.io(graphson).reader()
                            .mapper(graph.io(graphson).mapper().version(GraphSONVersion.V3_0).addCustomModule(module).create()).create();
                    reader.readGraph(is, g2);
                }

                final Vertex v2 = g2.vertices().next();
                final CustomId customId = (CustomId) v2.id();
                assertEquals(id, customId.getElementId());
                assertEquals("vertex", customId.getCluster());

                // need to manually close the "g2" instance
                graphProvider.clear(g2, configuration);
            }
        }

        @Test
        @FeatureRequirement(featureClass = Graph.Features.EdgeFeatures.class, feature = Graph.Features.EdgeFeatures.FEATURE_ADD_EDGES)
        @FeatureRequirement(featureClass = EdgePropertyFeatures.class, feature = FEATURE_STRING_VALUES)
        @FeatureRequirement(featureClass = Graph.Features.VertexFeatures.class, feature = Graph.Features.VertexFeatures.FEATURE_ADD_VERTICES)
        public void shouldReadWriteSelfLoopingEdges() throws Exception {
            final GraphSONMapper mapper = graph.io(graphson).mapper().version(GraphSONVersion.V3_0).create();
            final Graph source = graph;
            final Vertex v1 = source.addVertex();
            final Vertex v2 = source.addVertex();
            v1.addEdge("CONTROL", v2);
            v1.addEdge("SELFLOOP", v1);

            final Configuration targetConf = graphProvider.newGraphConfiguration("target", this.getClass(), name.getMethodName(), null);
            final Graph target = graphProvider.openTestGraph(targetConf);
            try (ByteArrayOutputStream os = new ByteArrayOutputStream()) {
                source.io(IoCore.graphson()).writer().mapper(mapper).create().writeGraph(os, source);
                try (ByteArrayInputStream is = new ByteArrayInputStream(os.toByteArray())) {
                    target.io(IoCore.graphson()).reader().mapper(mapper).create().readGraph(is, target);
                }
            } catch (IOException ioe) {
                throw new RuntimeException(ioe);
            }

            assertEquals(IteratorUtils.count(source.vertices()), IteratorUtils.count(target.vertices()));
            assertEquals(IteratorUtils.count(source.edges()), IteratorUtils.count(target.edges()));
        }
    }

    public static void assertCrewGraph(final Graph g1, final boolean lossyForId) {
        assertEquals(new Long(6), g1.traversal().V().count().next());
        assertEquals(new Long(14), g1.traversal().E().count().next());

        final Vertex v1 = (Vertex) g1.traversal().V().has("name", "marko").next();
        assertEquals("person", v1.label());
        assertEquals(2, v1.keys().size());
        assertEquals(4, (int) IteratorUtils.count(v1.properties("location")));
        v1.properties("location").forEachRemaining(vp -> {
            if (vp.value().equals("san diego")) {
                assertEquals(1997, (int) vp.value("startTime"));
                assertEquals(2001, (int) vp.value("endTime"));
                assertEquals(2, (int) IteratorUtils.count(vp.properties()));
            } else if (vp.value().equals("santa cruz")) {
                assertEquals(2001, (int) vp.value("startTime"));
                assertEquals(2004, (int) vp.value("endTime"));
                assertEquals(2, (int) IteratorUtils.count(vp.properties()));
            } else if (vp.value().equals("brussels")) {
                assertEquals(2004, (int) vp.value("startTime"));
                assertEquals(2005, (int) vp.value("endTime"));
                assertEquals(2, (int) IteratorUtils.count(vp.properties()));
            } else if (vp.value().equals("santa fe")) {
                assertEquals(2005, (int) vp.value("startTime"));
                assertEquals(1, (int) IteratorUtils.count(vp.properties()));
            } else {
                fail("Found a value that should be there");
            }
        });
        assertId(g1, lossyForId, v1, 1);

        final List<Edge> v1Edges = IteratorUtils.list(v1.edges(Direction.BOTH));
        assertEquals(4, v1Edges.size());
        v1Edges.forEach(e -> {
            if (e.inVertex().value("name").equals("gremlin") && e.label().equals("develops")) {
                assertEquals(2009, (int) e.value("since"));
                assertEquals(1, e.keys().size());
                assertId(g1, lossyForId, e, 13);
            } else if (e.inVertex().value("name").equals("tinkergraph") && e.label().equals("develops")) {
                assertEquals(2010, (int) e.value("since"));
                assertEquals(1, e.keys().size());
                assertId(g1, lossyForId, e, 14);
            } else if (e.inVertex().value("name").equals("gremlin") && e.label().equals("uses")) {
                assertEquals(4, (int) e.value("skill"));
                assertEquals(1, e.keys().size());
                assertId(g1, lossyForId, e, 15);
            } else if (e.inVertex().value("name").equals("tinkergraph") && e.label().equals("uses")) {
                assertEquals(5, (int) e.value("skill"));
                assertEquals(1, e.keys().size());
                assertId(g1, lossyForId, e, 16);
            } else {
                fail("Edge not expected");
            }
        });

        final Vertex v7 = (Vertex) g1.traversal().V().has("name", "stephen").next();
        assertEquals("person", v7.label());
        assertEquals(2, v7.keys().size());
        assertEquals(3, (int) IteratorUtils.count(v7.properties("location")));
        v7.properties("location").forEachRemaining(vp -> {
            if (vp.value().equals("centreville")) {
                assertEquals(1990, (int) vp.value("startTime"));
                assertEquals(2000, (int) vp.value("endTime"));
                assertEquals(2, (int) IteratorUtils.count(vp.properties()));
            } else if (vp.value().equals("dulles")) {
                assertEquals(2000, (int) vp.value("startTime"));
                assertEquals(2006, (int) vp.value("endTime"));
                assertEquals(2, (int) IteratorUtils.count(vp.properties()));
            } else if (vp.value().equals("purcellville")) {
                assertEquals(2006, (int) vp.value("startTime"));
                assertEquals(1, (int) IteratorUtils.count(vp.properties()));
            } else {
                fail("Found a value that should be there");
            }
        });
        assertId(g1, lossyForId, v7, 7);

        final List<Edge> v7Edges = IteratorUtils.list(v7.edges(Direction.BOTH));
        assertEquals(4, v7Edges.size());
        v7Edges.forEach(e -> {
            if (e.inVertex().value("name").equals("gremlin") && e.label().equals("develops")) {
                assertEquals(2010, (int) e.value("since"));
                assertEquals(1, e.keys().size());
                assertId(g1, lossyForId, e, 17);
            } else if (e.inVertex().value("name").equals("tinkergraph") && e.label().equals("develops")) {
                assertEquals(2011, (int) e.value("since"));
                assertEquals(1, e.keys().size());
                assertId(g1, lossyForId, e, 18);
            } else if (e.inVertex().value("name").equals("gremlin") && e.label().equals("uses")) {
                assertEquals(5, (int) e.value("skill"));
                assertEquals(1, e.keys().size());
                assertId(g1, lossyForId, e, 19);
            } else if (e.inVertex().value("name").equals("tinkergraph") && e.label().equals("uses")) {
                assertEquals(4, (int) e.value("skill"));
                assertEquals(1, e.keys().size());
                assertId(g1, lossyForId, e, 20);
            } else {
                fail("Edge not expected");
            }
        });

        final Vertex v8 = (Vertex) g1.traversal().V().has("name", "matthias").next();
        assertEquals("person", v8.label());
        assertEquals(2, v8.keys().size());
        assertEquals(4, (int) IteratorUtils.count(v8.properties("location")));
        v8.properties("location").forEachRemaining(vp -> {
            if (vp.value().equals("bremen")) {
                assertEquals(2004, (int) vp.value("startTime"));
                assertEquals(2007, (int) vp.value("endTime"));
                assertEquals(2, (int) IteratorUtils.count(vp.properties()));
            } else if (vp.value().equals("baltimore")) {
                assertEquals(2007, (int) vp.value("startTime"));
                assertEquals(2011, (int) vp.value("endTime"));
                assertEquals(2, (int) IteratorUtils.count(vp.properties()));
            } else if (vp.value().equals("oakland")) {
                assertEquals(2011, (int) vp.value("startTime"));
                assertEquals(2014, (int) vp.value("endTime"));
                assertEquals(2, (int) IteratorUtils.count(vp.properties()));
            } else if (vp.value().equals("seattle")) {
                assertEquals(2014, (int) vp.value("startTime"));
                assertEquals(1, (int) IteratorUtils.count(vp.properties()));
            } else {
                fail("Found a value that should be there");
            }
        });
        assertId(g1, lossyForId, v8, 8);

        final List<Edge> v8Edges = IteratorUtils.list(v8.edges(Direction.BOTH));
        assertEquals(3, v8Edges.size());
        v8Edges.forEach(e -> {
            if (e.inVertex().value("name").equals("gremlin") && e.label().equals("develops")) {
                assertEquals(2012, (int) e.value("since"));
                assertEquals(1, e.keys().size());
                assertId(g1, lossyForId, e, 21);
            } else if (e.inVertex().value("name").equals("gremlin") && e.label().equals("uses")) {
                assertEquals(3, (int) e.value("skill"));
                assertEquals(1, e.keys().size());
                assertId(g1, lossyForId, e, 22);
            } else if (e.inVertex().value("name").equals("tinkergraph") && e.label().equals("uses")) {
                assertEquals(3, (int) e.value("skill"));
                assertEquals(1, e.keys().size());
                assertId(g1, lossyForId, e, 23);
            } else {
                fail("Edge not expected");
            }
        });

        final Vertex v9 = (Vertex) g1.traversal().V().has("name", "daniel").next();
        assertEquals("person", v9.label());
        assertEquals(2, v9.keys().size());
        assertEquals(3, (int) IteratorUtils.count(v9.properties("location")));
        v9.properties("location").forEachRemaining(vp -> {
            if (vp.value().equals("spremberg")) {
                assertEquals(1982, (int) vp.value("startTime"));
                assertEquals(2005, (int) vp.value("endTime"));
                assertEquals(2, (int) IteratorUtils.count(vp.properties()));
            } else if (vp.value().equals("kaiserslautern")) {
                assertEquals(2005, (int) vp.value("startTime"));
                assertEquals(2009, (int) vp.value("endTime"));
                assertEquals(2, (int) IteratorUtils.count(vp.properties()));
            } else if (vp.value().equals("aachen")) {
                assertEquals(2009, (int) vp.value("startTime"));
                assertEquals(1, (int) IteratorUtils.count(vp.properties()));
            } else {
                fail("Found a value that should be there");
            }
        });
        assertId(g1, lossyForId, v9, 9);

        final List<Edge> v9Edges = IteratorUtils.list(v9.edges(Direction.BOTH));
        assertEquals(2, v9Edges.size());
        v9Edges.forEach(e -> {
            if (e.inVertex().value("name").equals("gremlin") && e.label().equals("uses")) {
                assertEquals(5, (int) e.value("skill"));
                assertEquals(1, e.keys().size());
                assertId(g1, lossyForId, e, 24);
            } else if (e.inVertex().value("name").equals("tinkergraph") && e.label().equals("uses")) {
                assertEquals(3, (int) e.value("skill"));
                assertEquals(1, e.keys().size());
                assertId(g1, lossyForId, e, 25);
            } else {
                fail("Edge not expected");
            }
        });

        final Vertex v10 = (Vertex) g1.traversal().V().has("name", "gremlin").next();
        assertEquals("software", v10.label());
        assertEquals(1, v10.keys().size());
        assertId(g1, lossyForId, v10, 10);

        final List<Edge> v10Edges = IteratorUtils.list(v10.edges(Direction.BOTH));
        assertEquals(8, v10Edges.size());
        v10Edges.forEach(e -> {
            if (e.outVertex().value("name").equals("marko") && e.label().equals("develops")) {
                assertEquals(2009, (int) e.value("since"));
                assertEquals(1, e.keys().size());
                assertId(g1, lossyForId, e, 13);
            } else if (e.outVertex().value("name").equals("marko") && e.label().equals("uses")) {
                assertEquals(4, (int) e.value("skill"));
                assertEquals(1, e.keys().size());
                assertId(g1, lossyForId, e, 15);
            } else if (e.outVertex().value("name").equals("stephen") && e.label().equals("develops")) {
                assertEquals(2010, (int) e.value("since"));
                assertEquals(1, e.keys().size());
                assertId(g1, lossyForId, e, 17);
            } else if (e.outVertex().value("name").equals("stephen") && e.label().equals("uses")) {
                assertEquals(5, (int) e.value("skill"));
                assertEquals(1, e.keys().size());
                assertId(g1, lossyForId, e, 19);
            } else if (e.outVertex().value("name").equals("matthias") && e.label().equals("develops")) {
                assertEquals(2012, (int) e.value("since"));
                assertEquals(1, e.keys().size());
                assertId(g1, lossyForId, e, 21);
            } else if (e.outVertex().value("name").equals("matthias") && e.label().equals("uses")) {
                assertEquals(3, (int) e.value("skill"));
                assertEquals(1, e.keys().size());
                assertId(g1, lossyForId, e, 22);
            } else if (e.outVertex().value("name").equals("daniel") && e.label().equals("uses")) {
                assertEquals(5, (int) e.value("skill"));
                assertEquals(1, e.keys().size());
                assertId(g1, lossyForId, e, 24);
            } else if (e.inVertex().value("name").equals("tinkergraph") && e.label().equals("traverses")) {
                assertEquals(0, e.keys().size());
                assertId(g1, lossyForId, e, 26);
            } else {
                fail("Edge not expected");
            }
        });

        final Vertex v11 = (Vertex) g1.traversal().V().has("name", "tinkergraph").next();
        assertEquals("software", v11.label());
        assertEquals(1, v11.keys().size());
        assertId(g1, lossyForId, v11, 11);

        final List<Edge> v11Edges = IteratorUtils.list(v11.edges(Direction.BOTH));
        assertEquals(7, v11Edges.size());
        v11Edges.forEach(e -> {
            if (e.outVertex().value("name").equals("marko") && e.label().equals("develops")) {
                assertEquals(2010, (int) e.value("since"));
                assertEquals(1, e.keys().size());
                assertId(g1, lossyForId, e, 14);
            } else if (e.outVertex().value("name").equals("marko") && e.label().equals("uses")) {
                assertEquals(5, (int) e.value("skill"));
                assertEquals(1, e.keys().size());
                assertId(g1, lossyForId, e, 16);
            } else if (e.outVertex().value("name").equals("stephen") && e.label().equals("develops")) {
                assertEquals(2011, (int) e.value("since"));
                assertEquals(1, e.keys().size());
                assertId(g1, lossyForId, e, 18);
            } else if (e.outVertex().value("name").equals("stephen") && e.label().equals("uses")) {
                assertEquals(4, (int) e.value("skill"));
                assertEquals(1, e.keys().size());
                assertId(g1, lossyForId, e, 20);
            } else if (e.outVertex().value("name").equals("matthias") && e.label().equals("uses")) {
                assertEquals(3, (int) e.value("skill"));
                assertEquals(1, e.keys().size());
                assertId(g1, lossyForId, e, 23);
            } else if (e.outVertex().value("name").equals("daniel") && e.label().equals("uses")) {
                assertEquals(3, (int) e.value("skill"));
                assertEquals(1, e.keys().size());
                assertId(g1, lossyForId, e, 25);
            } else if (e.outVertex().value("name").equals("gremlin") && e.label().equals("traverses")) {
                assertEquals(0, e.keys().size());
                assertId(g1, lossyForId, e, 26);
            } else {
                fail("Edge not expected");
            }
        });
    }

    public static void assertClassicGraph(final Graph g1, final boolean assertDouble, final boolean lossyForId) {
        assertToyGraph(g1, assertDouble, lossyForId, false);
    }

    public static void assertNoEdgeGraph(final Graph g1, final boolean assertDouble, final boolean lossyForId) {
        assertEquals(2, IteratorUtils.count(g1.vertices()));
        assertEquals(1, IteratorUtils.count(g1.edges()));

        final Vertex v1 = g1.traversal().V().has("name", "marko").next();
        assertEquals(29, v1.<Integer>value("age").intValue());
        assertEquals(2, v1.keys().size());
        assertEquals(Vertex.DEFAULT_LABEL, v1.label());
        assertId(g1, lossyForId, v1, 1);

        final List<Edge> v1Edges = IteratorUtils.list(v1.edges(Direction.BOTH));
        assertEquals(1, v1Edges.size());
        v1Edges.forEach(e -> {
            if (e.inVertex().value("name").equals("vadas")) {
                assertEquals(Edge.DEFAULT_LABEL, e.label());
                if (assertDouble)
                    assertWeightLoosely(0.5d, e);
                else
                    assertWeightLoosely(0.5f, e);
                assertEquals(1, e.keys().size());
                assertId(g1, lossyForId, e, 7);
            } else {
                fail("Edge not expected");
            }
        });
    }

    public static void assertModernGraph(final Graph g1, final boolean assertDouble, final boolean lossyForId) {
        assertToyGraph(g1, assertDouble, lossyForId, true);
    }

    private static void assertToyGraph(final Graph g1, final boolean assertDouble, final boolean lossyForId, final boolean assertSpecificLabel) {
        assertEquals(6, IteratorUtils.count(g1.vertices()));
        assertEquals(6, IteratorUtils.count(g1.edges()));

        final Vertex v1 = g1.traversal().V().has("name", "marko").next();
        assertEquals(29, v1.<Integer>value("age").intValue());
        assertEquals(2, v1.keys().size());
        assertEquals(assertSpecificLabel ? "person" : Vertex.DEFAULT_LABEL, v1.label());
        assertId(g1, lossyForId, v1, 1);

        final List<Edge> v1Edges = IteratorUtils.list(v1.edges(Direction.BOTH));
        assertEquals(3, v1Edges.size());
        v1Edges.forEach(e -> {
            if (e.inVertex().value("name").equals("vadas")) {
                assertEquals("knows", e.label());
                if (assertDouble)
                    assertWeightLoosely(0.5d, e);
                else
                    assertWeightLoosely(0.5f, e);
                assertEquals(1, e.keys().size());
                assertId(g1, lossyForId, e, 7);
            } else if (e.inVertex().value("name").equals("josh")) {
                assertEquals("knows", e.label());
                if (assertDouble)
                    assertWeightLoosely(1.0, e);
                else
                    assertWeightLoosely(1.0f, e);
                assertEquals(1, e.keys().size());
                assertId(g1, lossyForId, e, 8);
            } else if (e.inVertex().value("name").equals("lop")) {
                assertEquals("created", e.label());
                if (assertDouble)
                    assertWeightLoosely(0.4d, e);
                else
                    assertWeightLoosely(0.4f, e);
                assertEquals(1, e.keys().size());
                assertId(g1, lossyForId, e, 9);
            } else {
                fail("Edge not expected");
            }
        });

        final Vertex v2 = g1.traversal().V().has("name", "vadas").next();
        assertEquals(27, v2.<Integer>value("age").intValue());
        assertEquals(2, v2.keys().size());
        assertEquals(assertSpecificLabel ? "person" : Vertex.DEFAULT_LABEL, v2.label());
        assertId(g1, lossyForId, v2, 2);

        final List<Edge> v2Edges = IteratorUtils.list(v2.edges(Direction.BOTH));
        assertEquals(1, v2Edges.size());
        v2Edges.forEach(e -> {
            if (e.outVertex().value("name").equals("marko")) {
                assertEquals("knows", e.label());
                if (assertDouble)
                    assertWeightLoosely(0.5d, e);
                else
                    assertWeightLoosely(0.5f, e);
                assertEquals(1, e.keys().size());
                assertId(g1, lossyForId, e, 7);
            } else {
                fail("Edge not expected");
            }
        });

        final Vertex v3 = g1.traversal().V().has("name", "lop").next();
        assertEquals("java", v3.<String>value("lang"));
        assertEquals(2, v2.keys().size());
        assertEquals(assertSpecificLabel ? "software" : Vertex.DEFAULT_LABEL, v3.label());
        assertId(g1, lossyForId, v3, 3);

        final List<Edge> v3Edges = IteratorUtils.list(v3.edges(Direction.BOTH));
        assertEquals(3, v3Edges.size());
        v3Edges.forEach(e -> {
            if (e.outVertex().value("name").equals("peter")) {
                assertEquals("created", e.label());
                if (assertDouble)
                    assertWeightLoosely(0.2d, e);
                else
                    assertWeightLoosely(0.2f, e);
                assertEquals(1, e.keys().size());
                assertId(g1, lossyForId, e, 12);
            } else if (e.outVertex().value("name").equals("josh")) {
                assertEquals("created", e.label());
                if (assertDouble)
                    assertWeightLoosely(0.4d, e);
                else
                    assertWeightLoosely(0.4f, e);
                assertEquals(1, e.keys().size());
                assertId(g1, lossyForId, e, 11);
            } else if (e.outVertex().value("name").equals("marko")) {
                assertEquals("created", e.label());
                if (assertDouble)
                    assertWeightLoosely(0.4d, e);
                else
                    assertWeightLoosely(0.4f, e);
                assertEquals(1, e.keys().size());
                assertId(g1, lossyForId, e, 9);
            } else {
                fail("Edge not expected");
            }
        });

        final Vertex v4 = g1.traversal().V().has("name", "josh").next();
        assertEquals(32, v4.<Integer>value("age").intValue());
        assertEquals(2, v4.keys().size());
        assertEquals(assertSpecificLabel ? "person" : Vertex.DEFAULT_LABEL, v4.label());
        assertId(g1, lossyForId, v4, 4);

        final List<Edge> v4Edges = IteratorUtils.list(v4.edges(Direction.BOTH));
        assertEquals(3, v4Edges.size());
        v4Edges.forEach(e -> {
            if (e.inVertex().value("name").equals("ripple")) {
                assertEquals("created", e.label());
                if (assertDouble)
                    assertWeightLoosely(1.0d, e);
                else
                    assertWeightLoosely(1.0f, e);
                assertEquals(1, e.keys().size());
                assertId(g1, lossyForId, e, 10);
            } else if (e.inVertex().value("name").equals("lop")) {
                assertEquals("created", e.label());
                if (assertDouble)
                    assertWeightLoosely(0.4d, e);
                else
                    assertWeightLoosely(0.4f, e);
                assertEquals(1, e.keys().size());
                assertId(g1, lossyForId, e, 11);
            } else if (e.outVertex().value("name").equals("marko")) {
                assertEquals("knows", e.label());
                if (assertDouble)
                    assertWeightLoosely(1.0d, e);
                else
                    assertWeightLoosely(1.0f, e);
                assertEquals(1, e.keys().size());
                assertId(g1, lossyForId, e, 8);
            } else {
                fail("Edge not expected");
            }
        });

        final Vertex v5 = g1.traversal().V().has("name", "ripple").next();
        assertEquals("java", v5.<String>value("lang"));
        assertEquals(2, v5.keys().size());
        assertEquals(assertSpecificLabel ? "software" : Vertex.DEFAULT_LABEL, v5.label());
        assertId(g1, lossyForId, v5, 5);

        final List<Edge> v5Edges = IteratorUtils.list(v5.edges(Direction.BOTH));
        assertEquals(1, v5Edges.size());
        v5Edges.forEach(e -> {
            if (e.outVertex().value("name").equals("josh")) {
                assertEquals("created", e.label());
                if (assertDouble)
                    assertWeightLoosely(1.0d, e);
                else
                    assertWeightLoosely(1.0f, e);
                assertEquals(1, e.keys().size());
                assertId(g1, lossyForId, e, 10);
            } else {
                fail("Edge not expected");
            }
        });

        final Vertex v6 = g1.traversal().V().has("name", "peter").next();
        assertEquals(35, v6.<Integer>value("age").intValue());
        assertEquals(2, v6.keys().size());
        assertEquals(assertSpecificLabel ? "person" : Vertex.DEFAULT_LABEL, v6.label());
        assertId(g1, lossyForId, v6, 6);

        final List<Edge> v6Edges = IteratorUtils.list(v6.edges(Direction.BOTH));
        assertEquals(1, v6Edges.size());
        v6Edges.forEach(e -> {
            if (e.inVertex().value("name").equals("lop")) {
                assertEquals("created", e.label());
                if (assertDouble)
                    assertWeightLoosely(0.2d, e);
                else
                    assertWeightLoosely(0.2f, e);
                assertEquals(1, e.keys().size());
                assertId(g1, lossyForId, e, 12);
            } else {
                fail("Edge not expected");
            }
        });
    }

    private static void assertWeightLoosely(final double expected, final Edge e) {
        try {
            assertEquals(expected, e.value("weight"), 0.0001d);
        } catch (Exception ex) {
            // for graphs that have strong typing via schema it is possible that a value that came across as graphson
            // with lossiness will end up having a value expected to double to be coerced to float by the underlying
            // graph.
            logger.warn("Attempting to assert weight as float for {} - if your graph is strongly typed from schema this is likely expected", e);
            assertEquals(new Double(expected).floatValue(), e.value("weight"), 0.0001f);
        }
    }

    private static void assertWeightLoosely(final float expected, final Edge e) {
        try {
            assertEquals(expected, e.value("weight"), 0.0001f);
        } catch (Exception ex) {
            // for graphs that have strong typing via schema it is possible that a value that came across as graphson
            // with lossiness will end up having a value expected to float to be coerced to double by the underlying
            // graph.
            logger.warn("Attempting to assert weight as double for {} - if your graph is strongly typed from schema this is likely expected", e);
            assertEquals(new Float(expected).doubleValue(), e.value("weight"), 0.0001d);
        }
    }

    private static void assertId(final Graph g, final boolean lossyForId, final Element e, final Object expected) {
        // it is possible that a Graph (e.g. elastic-gremlin) can supportUserSuppliedIds but internally
        // represent them as a value other than Numeric (which is what's in all of the test/toy data).
        // as we feature check for userSuppliedIds when asserting the identifier, we also ensure that
        // the id can be properly asserted for that Element before attempting to do so.  By asserting
        // at this level in this way, graphs can enjoy greater test coverage in IO.
        if ((e instanceof Vertex && g.features().vertex().supportsUserSuppliedIds() && g.features().vertex().supportsNumericIds())
                || (e instanceof Edge && g.features().edge().supportsUserSuppliedIds() && g.features().edge().supportsNumericIds())
                || (e instanceof VertexProperty && g.features().vertex().properties().supportsUserSuppliedIds()) && g.features().vertex().properties().supportsNumericIds()) {
            if (lossyForId)
                assertEquals(expected.toString(), e.id().toString());
            else
                assertEquals(expected, e.id());
        }
    }

    private static void validateXmlAgainstGraphMLXsd(final File file) throws Exception {
        final Source xmlFile = new StreamSource(file);
        final SchemaFactory schemaFactory = SchemaFactory
                .newInstance(XMLConstants.W3C_XML_SCHEMA_NS_URI);
        final Schema schema = schemaFactory.newSchema(new StreamSource(getResourceAsStream(GraphMLResourceAccess.class, "graphml-1.1.xsd")));
        final Validator validator = schema.newValidator();
        validator.validate(xmlFile);
    }

    private static void readGraphMLIntoGraph(final Graph g, final String file) throws IOException {
        final GraphReader reader = GraphMLReader.build().create();
        try (final InputStream stream = getResourceAsStream( GraphMLResourceAccess.class, file )) {
            reader.readGraph(stream, g);
        }
    }

    public static InputStream getResourceAsStream(Class<?> resourceClass, final String file) {
      return IoTest.class.getResourceAsStream( "/"
                                               + resourceClass.getPackage().getName().replaceAll("\\.", "/")
                                               + "/"
                                               + file);
    }

    private static String streamToString(final InputStream in) throws IOException {
        final Writer writer = new StringWriter();
        final char[] buffer = new char[1024];
        try (final Reader reader = new BufferedReader(new InputStreamReader(in, "UTF-8"))) {
            int n;
            while ((n = reader.read(buffer)) != -1) {
                writer.write(buffer, 0, n);
            }
        }

        return writer.toString();
    }

}<|MERGE_RESOLUTION|>--- conflicted
+++ resolved
@@ -355,12 +355,7 @@
             try (ByteArrayOutputStream bos = new ByteArrayOutputStream()) {
                 final GraphMLWriter w = GraphMLWriter.build().normalize(true).create();
                 w.writeGraph(bos, graph);
-<<<<<<< HEAD
-                final String expected = streamToString(IoTest.class.getResourceAsStream(TestHelper.convertPackageToResourcePath(GraphMLResourceAccess.class) + "tinkerpop-classic-normalized.xml"));
-=======
-
                 final String expected = streamToString(getResourceAsStream(GraphMLResourceAccess.class, "tinkerpop-classic-normalized.xml"));
->>>>>>> a40bc3d9
                 assertEquals(expected.replace("\n", "").replace("\r", ""), bos.toString().replace("\n", "").replace("\r", ""));
             }
         }
